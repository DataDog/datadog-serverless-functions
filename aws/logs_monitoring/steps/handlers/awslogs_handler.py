import base64
import gzip
import json
import logging
import os
import re
from io import BufferedReader, BytesIO

from steps.common import (
    add_service_tag,
    merge_dicts,
    parse_event_source,
)
from customized_log_group import (
    is_lambda_customized_log_group,
    get_lambda_function_name_from_logstream_name,
)
from steps.handlers.aws_attributes import AwsAttributes
from steps.enums import AwsEventSource, AwsCwEventSourcePrefix
from settings import (
    DD_SOURCE,
    DD_HOST,
    DD_CUSTOM_TAGS,
)

RDS_REGEX = re.compile("/aws/rds/(instance|cluster)/(?P<host>[^/]+)/(?P<name>[^/]+)")

logger = logging.getLogger()
logger.setLevel(logging.getLevelName(os.environ.get("DD_LOG_LEVEL", "INFO").upper()))


class AwsLogsHandler:
    def __init__(self, context, metadata, cache_layer):
        self.context = context
        self.metadata = metadata
        self.cache_layer = cache_layer
        self.aws_attributes = None

    def handle(self, event):
        # Get logs
        logs = self.extract_logs(event)
        # Build aws attributes
        self.aws_attributes = AwsAttributes(
            logs.get("logGroup"),
            logs.get("logStream"),
            logs.get("logEvents"),
            logs.get("owner"),
        )
        # Set account and region from lambda function ARN
        self.set_account_region()
        # Set the source on the logs
        self.set_source(event)
        # Add custom tags from cache
        self.add_cloudwatch_tags_from_cache()
        # Set service from custom tags, which may include the tags set on the log group
        # Returns DD_SOURCE by default
        add_service_tag(self.metadata)
        # Set host as log group where cloudwatch is source
        self.set_host()
        # For Lambda logs we want to extract the function name,
        # then rebuild the arn of the monitored lambda using that name.
        if self.metadata[DD_SOURCE] == str(AwsEventSource.LAMBDA):
            self.process_lambda_logs()
        # The EKS log group contains various sources from the K8S control plane.
        # In order to have these automatically trigger the correct pipelines they
        # need to send their events with the correct log source.
        if self.metadata[DD_SOURCE] == str(AwsEventSource.EKS):
            self.process_eks_logs()
        # Create and send structured logs to Datadog
        for log in logs["logEvents"]:
            yield merge_dicts(log, self.aws_attributes.to_dict())

<<<<<<< HEAD
    @staticmethod
    def extract_logs(event):
=======
    def extract_logs(slef, event):
>>>>>>> bf9636af
        with gzip.GzipFile(
            fileobj=BytesIO(base64.b64decode(event["awslogs"]["data"]))
        ) as decompress_stream:
            # Reading line by line avoid a bug where gzip would take a very long
            # time (>5min) for file around 60MB gzipped
            data = b"".join(BufferedReader(decompress_stream))
        return json.loads(data)

    def set_account_region(self):
        try:
            self.aws_attributes.set_account_region(self.context.invoked_function_arn)
        except Exception as e:
            logger.error(
                "Unable to set account and region from lambda function ARN: %s" % e
            )

    def set_source(self, event):
        log_group = self.aws_attributes.get_log_group()
        log_stream = self.aws_attributes.get_log_stream()
        source = log_group if log_group else str(AwsEventSource.CLOUDWATCH)
        # Use the logStream to identify if this is a CloudTrail, TransitGateway, or Bedrock event
        # i.e. 123456779121_CloudTrail_us-east-1
        if str(AwsCwEventSourcePrefix.CLOUDTRAIL) in log_stream:
            source = str(AwsEventSource.CLOUDTRAIL)
        if str(AwsCwEventSourcePrefix.TRANSITGATEWAY) in log_stream:
            source = str(AwsEventSource.TRANSITGATEWAY)
        if str(AwsCwEventSourcePrefix.BEDROCK) in log_stream:
            source = str(AwsEventSource.BEDROCK)
        self.metadata[DD_SOURCE] = parse_event_source(event, source)

        # Special handling for customized log group of Lambda functions
        # Multiple Lambda functions can share one single customized log group
        # Need to parse logStream name to determine whether it is a Lambda function
        if is_lambda_customized_log_group(log_stream):
            self.metadata[DD_SOURCE] = str(AwsEventSource.LAMBDA)

    def add_cloudwatch_tags_from_cache(self):
        log_group_arn = self.aws_attributes.get_log_group_arn()
        formatted_tags = self.cache_layer.get_cloudwatch_log_group_tags_cache().get(
            log_group_arn
        )
        if len(formatted_tags) > 0:
            self.metadata[DD_CUSTOM_TAGS] = (
                ",".join(formatted_tags)
                if not self.metadata[DD_CUSTOM_TAGS]
                else self.metadata[DD_CUSTOM_TAGS] + "," + ",".join(formatted_tags)
            )

    def set_host(self):
        if src := self.metadata.get(DD_SOURCE, None):
            metadata_source = AwsEventSource._value2member_map_.get(src)
        else:
            metadata_source = AwsEventSource.CLOUDWATCH
        metadata_host = self.metadata.get(DD_HOST, None)
        log_group = self.aws_attributes.get_log_group()

        if metadata_host is None:
            self.metadata[DD_HOST] = log_group

        match metadata_source:
            case AwsEventSource.CLOUDWATCH:
                self.metadata[DD_HOST] = log_group
            case AwsEventSource.APPSYNC:
                self.metadata[DD_HOST] = log_group.split("/")[-1]
            case AwsEventSource.VERIFIED_ACCESS:
                self.handle_verified_access_source()
            case AwsEventSource.STEPFUNCTION:
                self.handle_step_function_source()
            # When parsing rds logs, use the cloudwatch log group name to derive the
            # rds instance name, and add the log name of the stream ingested
            case (
                AwsEventSource.RDS
                | AwsEventSource.MYSQL
                | AwsEventSource.MARIADB
                | AwsEventSource.POSTGRESQL
            ):
                self.handle_rds_source()

    def handle_rds_source(self):
        match = RDS_REGEX.match(self.aws_attributes.get_log_group())
        if match is not None:
            self.metadata[DD_HOST] = match.group("host")
            self.metadata[DD_CUSTOM_TAGS] = (
                self.metadata[DD_CUSTOM_TAGS] + ",logname:" + match.group("name")
            )

    def handle_step_function_source(self):
        if not self.aws_attributes.get_log_stream().startswith("states/"):
            pass
        state_machine_arn = ""

        try:
            state_machine_arn = self.get_state_machine_arn()
            if state_machine_arn:  # not empty
                self.metadata[DD_HOST] = state_machine_arn
        except Exception as e:
            logger.debug(
                "Unable to set stepfunction host or get state_machine_arn: %s" % e
            )

        formatted_stepfunctions_tags = (
            self.cache_layer.get_step_functions_tags_cache().get(state_machine_arn)
        )
        if len(formatted_stepfunctions_tags) > 0:
            self.metadata[DD_CUSTOM_TAGS] = (
                ",".join(formatted_stepfunctions_tags)
                if not self.metadata[DD_CUSTOM_TAGS]
                else self.metadata[DD_CUSTOM_TAGS]
                + ","
                + ",".join(formatted_stepfunctions_tags)
            )

    def handle_verified_access_source(self):
        try:
            message = json.loads(self.aws_attributes.get_log_events()[0].get("message"))
            self.metadata[DD_HOST] = (
                message.get("http_request").get("url").get("hostname")
            )
        except Exception as e:
            logger.debug("Unable to set verified-access log host: %s" % e)

    def process_eks_logs(self):
        log_stream = self.aws_attributes.get_log_stream()
        if log_stream.startswith("kube-apiserver-audit-"):
            self.metadata[DD_SOURCE] = "kubernetes.audit"
        elif log_stream.startswith("kube-scheduler-"):
            self.metadata[DD_SOURCE] = "kube_scheduler"
        elif log_stream.startswith("kube-apiserver-"):
            self.metadata[DD_SOURCE] = "kube-apiserver"
        elif log_stream.startswith("kube-controller-manager-"):
            self.metadata[DD_SOURCE] = "kube-controller-manager"
        elif log_stream.startswith("authenticator-"):
            self.metadata[DD_SOURCE] = "aws-iam-authenticator"
        # In case the conditions above don't match we maintain eks as the source

    def get_state_machine_arn(self):
        message = json.loads(self.aws_attributes.get_log_events()[0].get("message"))
        if message.get("execution_arn") is not None:
            execution_arn = message["execution_arn"]
            arn_tokens = re.split(r"[:/\\]", execution_arn)
            arn_tokens[5] = "stateMachine"
            return ":".join(arn_tokens[:7])
        return ""

    # Lambda logs can be from either default or customized log group
    def process_lambda_logs(self):
        lower_cased_lambda_function_name = self.get_lower_cased_lambda_function_name()

        if lower_cased_lambda_function_name is None:
            return

        # Split the arn of the forwarder to extract the prefix
        arn_parts = self.context.invoked_function_arn.split("function:")
        if len(arn_parts) > 0:
            arn_prefix = arn_parts[0]
            # Rebuild the arn with the lowercased function name
            lower_cased_lambda_arn = (
                arn_prefix + "function:" + lower_cased_lambda_function_name
            )
            # Add the lowe_rcased arn as a log attribute
            self.aws_attributes.set_lambda_arn(lower_cased_lambda_arn)
            env_tag_exists = (
                self.metadata[DD_CUSTOM_TAGS].startswith("env:")
                or ",env:" in self.metadata[DD_CUSTOM_TAGS]
            )
            # If there is no env specified, default to env:none
            if not env_tag_exists:
                self.metadata[DD_CUSTOM_TAGS] += ",env:none"

    # The lambda function name can be inferred from either a customized logstream name, or a loggroup name
    def get_lower_cased_lambda_function_name(self):
        # function name parsed from logstream is preferred for handling some edge cases
        function_name = get_lambda_function_name_from_logstream_name(
            self.aws_attributes.get_log_stream()
        )
        if function_name is None:
            log_group_parts = self.aws_attributes.get_log_group().split("/lambda/")
            if len(log_group_parts) > 1:
                function_name = log_group_parts[1]
            else:
                return None
        return function_name.lower()<|MERGE_RESOLUTION|>--- conflicted
+++ resolved
@@ -70,12 +70,9 @@
         for log in logs["logEvents"]:
             yield merge_dicts(log, self.aws_attributes.to_dict())
 
-<<<<<<< HEAD
+
     @staticmethod
     def extract_logs(event):
-=======
-    def extract_logs(slef, event):
->>>>>>> bf9636af
         with gzip.GzipFile(
             fileobj=BytesIO(base64.b64decode(event["awslogs"]["data"]))
         ) as decompress_stream:
