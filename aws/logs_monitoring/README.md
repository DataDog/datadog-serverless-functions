--- conflicted
+++ resolved
@@ -7,12 +7,8 @@
 - Forward logs through HTTPS (defaulted to port 443)
 - Use AWS Lambda to re-route triggered S3 events to Datadog
 - Use AWS Lambda to re-route triggered Kinesis data stream events to Datadog, only the Cloudwatch logs are supported
-<<<<<<< HEAD
 - Cloudwatch, ELB, S3, CloudTrail, VPC and CloudFront logs can be forwarded
 - SSL Security
-=======
-- Cloudwatch, ELB, S3, CloudTrail, VPC and CloudFont logs can be forwarded
->>>>>>> 3b639ace
 - JSON events providing details about S3 documents forwarded
 - Structured meta-information can be attached to the events
 - Scrubbing / Redaction rules
