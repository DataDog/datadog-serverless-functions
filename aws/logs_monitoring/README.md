# Datadog Forwarder

The Datadog Forwarder is an AWS Lambda function that ships logs, custom metrics, and traces from your environment to Datadog. The Forwarder can:

- Forward CloudWatch, ELB, S3, CloudTrail, VPC and CloudFront logs to Datadog
- Forward S3 events to Datadog
- Forward Kinesis data stream events to Datadog (only CloudWatch logs are supported)
- Forward custom metrics from AWS Lambda functions using CloudWatch logs
- Forward traces from AWS Lambda functions using CloudWatch logs
- Generate and submit enhanced Lambda metrics (`aws.lambda.enhanced.*`) parsed from the AWS REPORT log: duration, billed_duration, max_memory_used, timeouts, out_of_memory, and estimated_cost

For additional information on sending AWS services logs with the Datadog Forwarder, see [here](https://docs.datadoghq.com/logs/guide/send-aws-services-logs-with-the-datadog-lambda-function/).

## Installation

Datadog recommends using [CloudFormation](#cloudformation) to automatically install the Forwarder. You can also complete the setup process using [Terraform](#terraform) or [manually](#manually).

<!-- xxx tabs xxx -->
<!-- xxx tab "Cloud Formation" xxx -->

### CloudFormation

[![Launch Stack](https://s3.amazonaws.com/cloudformation-examples/cloudformation-launch-stack.png)](https://console.aws.amazon.com/cloudformation/home#/stacks/create/review?stackName=datadog-forwarder&templateURL=https://datadog-cloudformation-template.s3.amazonaws.com/aws/forwarder/latest.yaml)

1. Log into your admin AWS account/role and deploy the CloudFormation Stack with the button above.
2. Fill in `DdApiKey` and select the appropriate `DdSite`. All other parameters are optional.
3. Click **Create stack**, and wait for the creation to complete.
4. Find the installed forwarder Lambda function under the stack's "Resources" tab with logical ID `Forwarder`.
5. Set up triggers to the installed Forwarder either [automatically](https://docs.datadoghq.com/integrations/amazon_web_services/?tab=allpermissions#automatically-setup-triggers) or [manually](https://docs.datadoghq.com/integrations/amazon_web_services/?tab=allpermissions#manually-setup-triggers).
6. Repeat the above steps in another region if you operate in multiple AWS regions.

<!-- xxz tab xxx -->
<!-- xxx tab "Terraform" xxx -->

### Terraform

Install the Forwarder using the Terraform resource [aws_cloudformation_stack](https://www.terraform.io/docs/providers/aws/r/cloudformation_stack.html) as a wrapper on top of the provided CloudFormation template.

Datadog recommends creating two separate Terraform configurations:

- Use the first one to store the Datadog API key in the AWS Secrets Manager, and note down the secrets ARN from the output of apply.
- Then create another configuration for the forwarder and supply the secretes ARN through the `DdApiKeySecretArn` parameter.

Separating the configurations of the API key and the forwarder means that you don't need to provide the Datadog API key when updating the forwarder.

**Note:** The `DdApiKey` parameter is required by the CloudFormation template, so you need to give it a placeholder value (any value) to apply. To update or upgrade the forwarder in the future, apply the forwarder configuration again.

#### Sample Configuration

```tf
# Store Datadog API key in AWS Secrets Manager
variable "dd_api_key" {
  type        = string
  description = "Datadog API key"
}

resource "aws_secretsmanager_secret" "dd_api_key" {
  name        = "datadog_api_key"
  description = "Encrypted Datadog API Key"
}

resource "aws_secretsmanager_secret_version" "dd_api_key" {
  secret_id     = aws_secretsmanager_secret.dd_api_key.id
  secret_string = var.dd_api_key
}

output "dd_api_key" {
  value = aws_secretsmanager_secret.dd_api_key.arn
}
```

```tf
# Datadog Forwarder to ship logs from S3 and CloudWatch, as well as observability data from Lambda functions to Datadog.
# https://github.com/DataDog/datadog-serverless-functions/tree/master/aws/logs_monitoring
resource "aws_cloudformation_stack" "datadog_forwarder" {
  name         = "datadog-forwarder"
  capabilities = ["CAPABILITY_IAM", "CAPABILITY_NAMED_IAM", "CAPABILITY_AUTO_EXPAND"]
  parameters   = {
    DdApiKey           = "this_value_is_not_used"
    DdApiKeySecretArn  = "REPLACE ME WITH THE SECRETS ARN"
    FunctionName       = "datadog-forwarder"
  }
  template_url = "https://datadog-cloudformation-template.s3.amazonaws.com/aws/forwarder/latest.yaml"
}
```

<!-- xxz tab xxx -->
<!-- xxx tab "Manual" xxx -->

### Manual

If you can't install the Forwarder using the provided CloudFormation template, you can install the Forwarder manually following the steps below. Feel free to open an issue or pull request to let us know if there is anything we can improve to make the template work for you.

1. Create a Python 3.7 Lambda function using `aws-dd-forwarder-<VERSION>.zip` from the latest [releases](https://github.com/DataDog/datadog-serverless-functions/releases).
2. Save your Datadog API key in AWS Secrets Manager, set environment variable `DD_API_KEY_SECRET_ARN` with the secret ARN on the Lambda function, and add the `secretsmanager:GetSecretValue` permission to the Lambda execution role.
3. If you need to forward logs from S3 buckets, add the `s3:GetObject` permission to the Lambda execution role.
4. Set the environment variable `DD_ENHANCED_METRICS` to `false` on the Forwarder. This stops the Forwarder from generating enhanced metrics itself, but it will still forward custom metrics from other lambdas.
5. Configure [triggers](https://docs.datadoghq.com/integrations/amazon_web_services/?tab=allpermissions#send-aws-service-logs-to-datadog).

<!-- xxz tab xxx -->
<!-- xxz tabs xxx -->

## Shipping logs to other lambda functions

You can ship logs to other Lambda functions using the `AdditionalTargetLambdaARNs` Cloudformation parameter. These additional Lambda functions will be called asynchronously with the same `event` the Datadog Forwarder receives.

## AWS PrivateLink Support

You can run the Forwarder in a VPC by using AWS PrivateLink to connect to Datadog. Note that AWS PrivateLink can only be configured with Datadog organizations using the Datadog US site (i.e. datadoghq.com, not datadoghq.eu).

1. Follow the [setup instructions](https://docs.datadoghq.com/agent/guide/private-link/?tab=logs#create-your-vpc-endpoint) to add an endpoint to your VPC for Datadog's **API** service.
2. Follow the [same procedure](https://docs.datadoghq.com/agent/guide/private-link/?tab=logs#create-your-vpc-endpoint) to add a second endpoint to your VPC for Datadog's **Logs** service.
3. Follow the [same procedure](https://docs.datadoghq.com/agent/guide/private-link/?tab=logs#create-your-vpc-endpoint) once more to add a third endpoint to your VPC for Datadog's **Traces** service.
4. Unless the Forwarder is deployed to a public subnet, follow the [instructions](https://docs.aws.amazon.com/vpc/latest/userguide/vpce-interface.html#create-interface-endpoint) to add endpoints for Secrets Manager and S3 to the VPC, so that the Forwarder can access those services.
5. When installing the Forwarder with the CloudFormation template, set `DdUsePrivateLink`, `VPCSecurityGroupIds` and `VPCSubnetIds`.
6. Ensure the `DdFetchLambdaTags` option is disabled, because AWS VPC does not yet offer an endpoint for the Resource Groups Tagging API.

<<<<<<< HEAD
=======
## AWS VPC and Proxy Support

If you must deploy the Forwarder to a VPC without direct public internet access, and you cannot use AWS PrivateLink to connect to Datadog (for example, if your organization is hosted on the Datadog EU site (i.e. datadoghq.eu)), then you can send data via a proxy.

1. Unless the Forwarder is deployed to a public subnet, follow the [instructions](https://docs.aws.amazon.com/vpc/latest/userguide/vpce-interface.html#create-interface-endpoint) to add endpoints for Secrets Manager and S3 to the VPC, so that the Forwarder can access those services.
2. Update your proxy with following configurations ([HAProxy](https://github.com/DataDog/datadog-serverless-functions/blob/master/aws/logs_monitoring/proxy_conf/haproxy.txt) or [Nginx](https://github.com/DataDog/datadog-serverless-functions/blob/master/aws/logs_monitoring/proxy_conf/nginx.txt)).
3. When installing the Forwarder with the CloudFormation template, set `DdUseVPC`, `VPCSecurityGroupIds` and `VPCSubnetIds`.
4. Ensure the `DdFetchLambdaTags` option is disabled, because AWS VPC does not yet offer an endpoint for the Resource Groups Tagging API.
5. Set `DdApiUrl` to `http://<proxy_host>:3834` or `https://<proxy_host>:3834`.
6. Set `DdTraceIntakeUrl` to `http://<proxy_host>:3835` or `https://<proxy_host>:3835`.
7. Set `DdUrl` to `<proxy_host>` and `DdPort` to `3837`.
8. Set `DdNoSsl` to `true` if connecting to the proxy using `http`.
9. Set `DdSkipSslValidation` to `true` if connecting to the proxy using `https` with a sef-signed certificate.

>>>>>>> 6aea94d7
## Troubleshooting

Set the environment variable `DD_LOG_LEVEL` to `debug` on the Forwarder Lambda function to enable detailed logging temporarily (don't forget to remove it). If the debug logs don't help, please contact [Datadog Support](https://www.datadoghq.com/support/). It may help to update to the latest version of the Forwarder if you haven't already.

### Upgrade to a new version

1. Find the [datadog-forwarder (if you didn't rename it)](https://console.aws.amazon.com/cloudformation/home#/stacks?filteringText=forwarder) CloudFormation stack. If you installed the Forwarder as part of the [Datadog AWS integration stack](https://github.com/Datadog/cloudformation-template/tree/master/aws), make sure to update the nested Forwarder stack instead of the root stack.
2. Find the actual Forwarder Lambda function from the CloudFormation stack's "Resources" tab, navigate to its configuration page. Note down the value of the tag `dd_forwarder_version`, e.g., `3.3.0`, in case you run into issues with the new version and need to rollback.
3. Update the stack using template `https://datadog-cloudformation-template.s3.amazonaws.com/aws/forwarder/latest.yaml`. You can also replace `latest` with a specific version, e.g., `3.0.2.yaml`, if needed. Make sure to review the changesets before applying the update.

### Upgrade an older version to +3.0.0

Since version 3.0.0, the forwarder Lambda function is managed by CloudFormation. To upgrade an older forwarder installation to 3.0.0 and above, follow the steps below.

1. Install a new Forwarder following the [installation](#installation) steps.
2. Find the installed forwarder Lambda function under the stack's "Resources" tab with logical ID `Forwarder`.
3. Manually migrate a few triggers (CloudWatch log group subscription filter and S3 bucket event notification) on the old forwarder to the new one.
4. Ensure the new forwarder is working as expected, i.e., being invoked regularly without errors.
5. Ensure the logs from the migrated triggers (sources) are showing up in Datadog log explorer and look right to you.
6. Migrate all triggers to the new forwarder.
   - If you have been letting Datadog manage triggers [automatically](https://docs.datadoghq.com/integrations/amazon_web_services/?tab=allpermissions#automatically-setup-triggers) for you, update the forwarder Lambda ARN in AWS integration tile "Collect Logs" tab.
   - If you have been manage the triggers [manually](https://docs.datadoghq.com/integrations/amazon_web_services/?tab=allpermissions#manually-setup-triggers), then you have to migrate them manually (or using a script).
7. Ensure the old forwarder Lambda function's invocations count drops to zero.
8. Delete the old forwarder Lambda function when you feel comfortable.
9. If you have old forwarder Lambda functions installed in multiple AWS accounts and regions, repeat the steps above in every account and region combination.

### Deleting

To safely delete the forwarder and other AWS resources created by the forwarder CloudFormation stack, follow the steps below.

1. Find the [datadog-forwarder (if you didn't rename it)](https://console.aws.amazon.com/cloudformation/home#/stacks?filteringText=forwarder) CloudFormation stack. Or you can find the stack from the Forwarder Lambda function's management console by clicking the link from the message "This function belongs to an application. Click here to manage it.", and then click the "Deployments" tab on the application page.
2. "Delete" the CloudFormation stack.

### Adjusting forwarder settings

1. Find the [datadog-forwarder (if you didn't rename it)](https://console.aws.amazon.com/cloudformation/home#/stacks?filteringText=forwarder) CloudFormation stack.
2. Update the stack using the current template.
3. Adjust parameter values.

**Note:** Datadog recommends adjusting your Forwarder settings through CloudFormation rather than directly editing the Lambda function. Find the description of settings in the [template.yaml](https://github.com/DataDog/datadog-serverless-functions/blob/master/aws/logs_monitoring/template.yaml) and the CloudFormation stack creation user interface when you launch the stack. Feel free to submit a pull request to make additional settings adjustable through the template.

## Permissions

To deploy the CloudFormation Stack with the default options, you need to have the permissions below to save your Datadog API key as a secret and create an S3 bucket to store the Forwarder's code (zip file), and create Lambda functions (including execution roles and log groups).

**IAM Statements**:

```json
{
  "Effect": "Allow",
  "Action": [
    "cloudformation:*",
    "secretsmanager:CreateSecret",
    "secretsmanager:TagResource",
    "s3:CreateBucket",
    "s3:GetObject",
    "s3:PutEncryptionConfiguration",
    "s3:PutBucketPublicAccessBlock",
    "iam:CreateRole",
    "iam:GetRole",
    "iam:PassRole",
    "iam:PutRolePolicy",
    "iam:AttachRolePolicy",
    "lambda:CreateFunction",
    "lambda:GetFunction",
    "lambda:GetFunctionConfiguration",
    "lambda:GetLayerVersion",
    "lambda:InvokeFunction",
    "lambda:PutFunctionConcurrency",
    "lambda:AddPermission",
    "logs:CreateLogGroup",
    "logs:DescribeLogGroups",
    "logs:PutRetentionPolicy"
  ],
  "Resource": "*"
}
```

The following capabilities are required when creating a CloudFormation stack:

- CAPABILITY_AUTO_EXPAND, because the forwarder template uses macros, (in particular the [AWS SAM](https://docs.aws.amazon.com/AWSCloudFormation/latest/UserGuide/transform-aws-serverless.html) macro).
- CAPABILTY_IAM/NAMED_IAM, because the Forwarder creates IAM roles

The CloudFormation Stack creates following IAM roles:

- ForwarderRole: The execution role for the Forwarder Lambda function to read logs from S3, fetch your Datadog API key from Secrets Manager, and write its own logs.

**IAM Statements**

```json
[
  {
    "Effect": "Allow",
    "Action": [
      "logs:CreateLogGroup",
      "logs:CreateLogStream",
      "logs:PutLogEvents"
    ],
    "Resource": "*"
  },
  {
    "Action": ["s3:GetObject"],
    "Resource": "arn:aws:s3:::*",
    "Effect": "Allow"
  },
  {
    "Action": ["secretsmanager:GetSecretValue"],
    "Resource": "<ARN of DdApiKeySecret>",
    "Effect": "Allow"
  }
]
```

- `ForwarderZipCopierRole`: The execution role for the ForwarderZipCopier Lambda function to download the Forwarder deployment zip file to a S3 bucket.

**IAM Statements**:

```json
[
  {
    "Effect": "Allow",
    "Action": [
      "logs:CreateLogGroup",
      "logs:CreateLogStream",
      "logs:PutLogEvents"
    ],
    "Resource": "*"
  },
  {
    "Action": ["s3:PutObject", "s3:DeleteObject"],
    "Resource": "<S3Bucket to Store the Forwarder Zip>",
    "Effect": "Allow"
  },
  {
    "Action": ["s3:ListBucket"],
    "Resource": "<S3Bucket to Store the Forwarder Zip>",
    "Effect": "Allow"
  }
]
```

## CloudFormation Parameters

### Required

- `DdApiKey` - Your Datadog API Key. This can be found in Datadog, under Integrations > APIs > API Keys.
  The API Key will be stored in AWS Secrets Manager.
- `DdSite` - The Datadog site that your metrics and logs will be sent to. Should either be `datadoghq.com`
  or `datadoghq.eu`

### Lambda Function (Optional)

- `FunctionName` - The name of the Datadog Forwarder Lambda function. DO NOT change when updating an
  existing CloudFormation stack, otherwise the current forwarder function will be replaced and all the
  triggers will be lost.
- `MemorySize` - Memory size for the Datadog Forwarder Lambda function
- `Timeout` - Timeout for the Datadog Forwarder Lambda function
- `ReservedConcurrency` - Reserved concurrency for the Datadog Forwarder Lambda function
- `LogRetentionInDays` - CloudWatch log retention for logs generated by the Datadog Forwarder Lambda
  function

### Log Forwarding (Optional)

- `DdTags` - Add custom tags to forwarded logs, comma-delimited string, no trailing comma, e.g.,
  `env:prod,stack:classic`
- `DdMultilineLogRegexPattern` - Use the supplied regular expression to detect for a new log line for
  multiline logs from S3, e.g., use expression `\d{2}\/\d{2}\/\d{4}` for multiline logs beginning
  with pattern "11/10/2014".
- `DdUseTcp` - By default, the forwarder sends logs using HTTPS through the port 443. To send logs over an
  SSL encrypted TCP connection, set this parameter to true.
- `DdNoSsl` - Disable SSL when forwarding logs, set to true when forwarding logs through a proxy.
- `DdUrl` - The endpoint URL to forward the logs to, useful for forwarding logs through a proxy
- `DdPort` - The endpoint port to forward the logs to, useful for forwarding logs through a proxy
- `DdSkipSslValidation` - Send logs over HTTPS, while NOT validating the certificate provided by the
  endpoint. This will still encrypt the traffic between the forwarder and the log intake endpoint,
  but will not verify if the destination SSL certificate is valid.
- `DdUseCompression` - Set to false to disable log compression. Only valid when sending logs over HTTP.
- `DdCompressionLevel` - Set the compression level from 0 (no compression) to 9 (best compression).
  The default compression level is 6. You may see some benefit with regard to decreased outbound
  network traffic if you increase the compression level, at the expense of increased Forwarder execution
  duration.
- `DdForwardLog` - Set to false to disable log forwarding, while continuing to forward other
  observability data, such as metrics and traces from Lambda functions.
- `DdFetchLambdaTags` - Let the Forwarder fetch Lambda tags using GetResources API calls and apply
  them to logs, metrics and traces. If set to true, permission `tag:GetResources` will be
  automatically added to the Lambda execution IAM role.

### Log Scrubbing (Optional)

- `RedactIp` - Replace text matching `\d{1,3}\.\d{1,3}\.\d{1,3}\.\d{1,3}` with `xxx.xxx.xxx.xxx`
- `RedactEmail` - Replace text matching `[a-zA-Z0-9_.+-]+@[a-zA-Z0-9-]+\.[a-zA-Z0-9-.]+` with
  `xxxxx@xxxxx.com`
- `DdScrubbingRule` - Replace text matching the supplied regular expression with `xxxxx` (default) or
  `DdScrubbingRuleReplacement` (if supplied). Log scrubbing rule is applied to the full JSON-formatted
  log, including any metadata that is automatically added by the Lambda function. Each instance of a
  pattern match is replaced until no more matches are found in each log.
- `DdScrubbingRuleReplacement` - Replace text matching DdScrubbingRule with the supplied text

### Log Filtering (Optional)

- `ExcludeAtMatch` - DO NOT send logs matching the supplied regular expression. If a log matches both
  the ExcludeAtMatch and IncludeAtMatch, it is excluded. Filtering rules are applied to the full
  JSON-formatted log, including any metadata that is automatically added by the function.
- `IncludeAtMatch` - Only send logs matching the supplied regular expression and not excluded by
  ExcludeAtMatch.

### Advanced (Optional)

- `SourceZipUrl` - DO NOT CHANGE unless you know what you are doing. Override the default location of
  the function source code.
- `PermissionBoundaryArn` - ARN for the Permissions Boundary Policy
- `DdApiKeySecretArn` - The ARN of the secret storing the Datadog API key, if you already have it
  stored in Secrets Manager. You still need to set a dummy value for "DdApiKey" to satisfy the
  requirement, though that value won't be used.
- `DdUsePrivateLink` - Set to true to enable sending logs and metrics via AWS PrivateLink. See
  https://dtdg.co/private-link.
- `VPCSecurityGroupIds` - Comma separated list of VPC Security Group Ids. Used when AWS PrivateLink is
  enabled.
- `VPCSubnetIds` - Comma separated list of VPC Subnet Ids. Used when AWS PrivateLink is enabled.
- `AdditionalTargetLambdaARNs` - Comma separated list of Lambda ARNs that will get called asynchronously with the same `event` the Datadog Forwarder receives.<|MERGE_RESOLUTION|>--- conflicted
+++ resolved
@@ -115,8 +115,6 @@
 5. When installing the Forwarder with the CloudFormation template, set `DdUsePrivateLink`, `VPCSecurityGroupIds` and `VPCSubnetIds`.
 6. Ensure the `DdFetchLambdaTags` option is disabled, because AWS VPC does not yet offer an endpoint for the Resource Groups Tagging API.
 
-<<<<<<< HEAD
-=======
 ## AWS VPC and Proxy Support
 
 If you must deploy the Forwarder to a VPC without direct public internet access, and you cannot use AWS PrivateLink to connect to Datadog (for example, if your organization is hosted on the Datadog EU site (i.e. datadoghq.eu)), then you can send data via a proxy.
@@ -131,7 +129,6 @@
 8. Set `DdNoSsl` to `true` if connecting to the proxy using `http`.
 9. Set `DdSkipSslValidation` to `true` if connecting to the proxy using `https` with a sef-signed certificate.
 
->>>>>>> 6aea94d7
 ## Troubleshooting
 
 Set the environment variable `DD_LOG_LEVEL` to `debug` on the Forwarder Lambda function to enable detailed logging temporarily (don't forget to remove it). If the debug logs don't help, please contact [Datadog Support](https://www.datadoghq.com/support/). It may help to update to the latest version of the Forwarder if you haven't already.
