--- conflicted
+++ resolved
@@ -406,13 +406,8 @@
     forward_metrics(metrics)
     DD_FORWARDER_TELEMETRY["metrics_forwarded"] += len(metrics)
 
-<<<<<<< HEAD
-    if DD_FORWARD_TRACES and len(trace_payloads) > 0:
+    if len(trace_payloads) > 0:
         DD_FORWARDER_TELEMETRY["traces_forwarded"] += len(trace_payloads)
-=======
-    if len(trace_payloads) > 0:
-        DD_FORWARDER_TELEMETRY["traces_forwarded"]+=len(trace_payloads)
->>>>>>> 550c7d19
         forward_traces(trace_payloads)
 
     parse_and_submit_enhanced_metrics(logs)
