--- conflicted
+++ resolved
@@ -16,12 +16,10 @@
 import six.moves.urllib as urllib  # for for Python 2.7 urllib.unquote_plus
 import socket
 import ssl
-<<<<<<< HEAD
-import six.moves.urllib as urllib  # for for Python 2.7 urllib.unquote_plus
-import itertools
 import logging
 from io import BytesIO, BufferedReader
-import boto3
+import time
+from botocore.vendored import requests
 
 log = logging.getLogger()
 log.setLevel(logging.getLevelName(os.environ.get("DD_LOG_LEVEL", "INFO").upper()))
@@ -37,11 +35,6 @@
         "be submitted. Ensure you've included the enhanced_lambda_metrics file in your Lambda project"
     )
 
-=======
-import time
-from botocore.vendored import requests
-from io import BytesIO, BufferedReader
->>>>>>> 48639a9d
 
 try:
     # Datadog Lambda layer is required to forward metrics
@@ -238,12 +231,7 @@
 DD_CUSTOM_TAGS = "ddtags"
 DD_SERVICE = "service"
 DD_HOST = "host"
-<<<<<<< HEAD
-DD_FORWARDER_VERSION = "2.1.0"
-
-=======
 DD_FORWARDER_VERSION = "2.2.0"
->>>>>>> 48639a9d
 
 class RetriableException(Exception):
     pass
