# Unless explicitly stated otherwise all files in this repository are licensed
# under the Apache License Version 2.0.
# This product includes software developed at Datadog (https://www.datadoghq.com/).
# Copyright 2018 Datadog, Inc.

from __future__ import print_function

import base64
import gzip
import json
import os

import boto3
import itertools
import re
import six.moves.urllib as urllib  # for for Python 2.7 urllib.unquote_plus
import socket
import ssl
import logging
from io import BytesIO, BufferedReader
import time

log = logging.getLogger()
log.setLevel(logging.getLevelName(os.environ.get("DD_LOG_LEVEL", "INFO").upper()))

try:
    import requests
except ImportError:
    log.error(
        "Could not import the 'requests' package, please ensure the Datadog "
        "Lambda Layer is installed. https://dtdg.co/forwarder-layer"
    )
    # Fallback to the botocore vendored version of requests, while ensuring
    # customers have the Datadog Lambda Layer installed. The vendored version
    # of requests is removed in botocore 1.13.x.
    from botocore.vendored import requests

try:
    from enhanced_lambda_metrics import get_enriched_lambda_log_tags,parse_and_submit_enhanced_metrics
    IS_ENHANCED_METRICS_FILE_PRESENT = True
except ImportError:
    IS_ENHANCED_METRICS_FILE_PRESENT = False
    log.warn(
        "Could not import from enhanced_lambda_metrics so enhanced metrics "
        "will not be submitted. Ensure you've included the enhanced_lambda_metrics "
        "file in your Lambda project."
    )
finally:
    log.debug(f"IS_ENHANCED_METRICS_FILE_PRESENT: {IS_ENHANCED_METRICS_FILE_PRESENT}")


try:
    # Datadog Lambda layer is required to forward metrics
    from datadog_lambda.wrapper import datadog_lambda_wrapper
    from datadog_lambda.metric import lambda_stats
    DD_FORWARD_METRIC = True
except ImportError:
    log.debug(
        "Could not import from the Datadog Lambda layer, metrics can't be forwarded"
    )
    # For backward-compatibility
    DD_FORWARD_METRIC = False
finally:
    log.debug(f"DD_FORWARD_METRIC: {DD_FORWARD_METRIC}")

try:
    # Datadog Trace Layer is required to forward traces
    from trace_forwarder.connection import TraceConnection
    DD_FORWARD_TRACES = True
except ImportError:
    # For backward-compatibility
    DD_FORWARD_TRACES = False
finally:
    log.debug(f"DD_FORWARD_TRACES: {DD_FORWARD_TRACES}")


def get_env_var(envvar, default, boolean=False):
    """
        Return the value of the given environment variable with debug logging.
        When boolean=True, parse the value as a boolean case-insensitively.
    """
    value = os.getenv(envvar, default=default)
    if boolean:
        value = value.lower() == "true"
    log.debug(f"{envvar}: {value}")
    return value

#####################################
############# PARAMETERS ############
#####################################

## @param DD_API_KEY - String - conditional - default: none
## The Datadog API key associated with your Datadog Account
## It can be found here:
##
##   * Datadog US Site: https://app.datadoghq.com/account/settings#api
##   * Datadog EU Site: https://app.datadoghq.eu/account/settings#api
##
## Must be set if one of the following is not set: DD_API_KEY_SECRET_ARN, DD_API_KEY_SSM_NAME, DD_KMS_API_KEY
#
DD_API_KEY = "<YOUR_DATADOG_API_KEY>"

## @param DD_API_KEY_SECRET_ARN - String - optional - default: none
## ARN of Datadog API key stored in AWS Secrets Manager
##
## Supercedes: DD_API_KEY_SSM_NAME, DD_KMS_API_KEY, DD_API_KEY

## @param DD_API_KEY_SSM_NAME - String - optional - default: none
## Name of parameter containing Datadog API key in AWS SSM Parameter Store
##
## Supercedes: DD_KMS_API_KEY, DD_API_KEY

## @param DD_KMS_API_KEY - String - optional - default: none
## AWS KMS encrypted Datadog API key
##
## Supercedes: DD_API_KEY

## @param DD_FORWARD_LOG - boolean - optional - default: true
## Set this variable to `False` to disable log forwarding.
## E.g., when you only want to forward metrics from logs.
#
DD_FORWARD_LOG = get_env_var("DD_FORWARD_LOG", "true", boolean=True)

## @param DD_USE_TCP - boolean - optional -default: false
## Change this value to `true` to send your logs and metrics using the TCP network client
## By default, it uses the HTTP client.
#
DD_USE_TCP = get_env_var("DD_USE_TCP", "false", boolean=True)

## @param DD_USE_COMPRESSION - boolean - optional -default: true
## Only valid when sending logs over HTTP
## Change this value to `false` to send your logs without any compression applied
## By default, compression is enabled.
#
DD_USE_COMPRESSION = get_env_var("DD_USE_COMPRESSION", "true", boolean=True)

## @param DD_USE_COMPRESSION - integer - optional -default: 6
## Change this value to set the compression level.
## Values range from 0 (no compression) to 9 (best compression).
## By default, compression is set to level 6.
#
DD_COMPRESSION_LEVEL = int(os.getenv("DD_COMPRESSION_LEVEL", 6))

## @param DD_USE_SSL - boolean - optional -default: false
## Change this value to `true` to disable SSL
## Useful when you are forwarding your logs to a proxy.
#
DD_NO_SSL = get_env_var("DD_NO_SSL", "false", boolean=True)

## @param DD_SKIP_SSL_VALIDATION - boolean - optional -default: false
## Disable SSL certificate validation when forwarding logs via HTTP.
#
DD_SKIP_SSL_VALIDATION = get_env_var(
    "DD_SKIP_SSL_VALIDATION", "false", boolean=True
)

## @param DD_SITE - String - optional -default: datadoghq.com
## Define the Datadog Site to send your logs and metrics to.
## Set it to `datadoghq.eu` to send your logs and metrics to Datadog EU site.
#
DD_SITE = get_env_var("DD_SITE", default="datadoghq.com")

## @param DD_TAGS - list of comma separated strings - optional -default: none
## Pass custom tags as environment variable or through this variable.
## Ensure your tags are a comma separated list of strings with no trailing comma in the envvar!
#
DD_TAGS = get_env_var("DD_TAGS", "")

if DD_USE_TCP:
    DD_URL = get_env_var("DD_URL", default="lambda-intake.logs." + DD_SITE)
    try:
        if "DD_SITE" in os.environ and DD_SITE == "datadoghq.eu":
            DD_PORT = int(get_env_var("DD_PORT", default="443"))
        else:
            DD_PORT = int(get_env_var("DD_PORT", default="10516"))
    except Exception:
        DD_PORT = 10516
else:
    DD_URL = get_env_var("DD_URL", default="lambda-http-intake.logs." + DD_SITE)
    DD_PORT = int(get_env_var("DD_PORT", default="443"))


class ScrubbingRuleConfig(object):
    def __init__(self, name, pattern, placeholder):
        self.name = name
        self.pattern = pattern
        self.placeholder = placeholder


# Scrubbing sensitive data
# Option to redact all pattern that looks like an ip address / email address / custom pattern
SCRUBBING_RULE_CONFIGS = [
    ScrubbingRuleConfig(
        "REDACT_IP", "\d{1,3}\.\d{1,3}\.\d{1,3}\.\d{1,3}", "xxx.xxx.xxx.xxx"
    ),
    ScrubbingRuleConfig(
        "REDACT_EMAIL",
        "[a-zA-Z0-9_.+-]+@[a-zA-Z0-9-]+\.[a-zA-Z0-9-.]+",
        "xxxxx@xxxxx.com",
    ),
    ScrubbingRuleConfig(
        "DD_SCRUBBING_RULE",
<<<<<<< HEAD
        get_env_var("DD_SCRUBBING_RULE", default=None),
        get_env_var("DD_SCRUBBING_RULE_REPLACEMENT", default="xxxxx"),
    ),
=======
        os.getenv("DD_SCRUBBING_RULE", default=None),
        os.getenv("DD_SCRUBBING_RULE_REPLACEMENT", default="xxxxx")
    )
>>>>>>> eee58d20
]


# Use for include, exclude, and scrubbing rules
def compileRegex(rule, pattern):
    if pattern is not None:
        if pattern == "":
            # If pattern is an empty string, raise exception
            raise Exception(
                "No pattern provided:\nAdd pattern or remove {} environment variable".format(
                    rule
                )
            )
        try:
            return re.compile(pattern)
        except Exception:
            raise Exception(
                "could not compile {} regex with pattern: {}".format(rule, pattern)
            )


# Filtering logs
# Option to include or exclude logs based on a pattern match
INCLUDE_AT_MATCH = get_env_var("INCLUDE_AT_MATCH", default=None)
include_regex = compileRegex("INCLUDE_AT_MATCH", INCLUDE_AT_MATCH)

EXCLUDE_AT_MATCH = get_env_var("EXCLUDE_AT_MATCH", default=None)
exclude_regex = compileRegex("EXCLUDE_AT_MATCH", EXCLUDE_AT_MATCH)

if "DD_API_KEY_SECRET_ARN" in os.environ:
    SECRET_ARN = os.environ["DD_API_KEY_SECRET_ARN"]
    DD_API_KEY = boto3.client("secretsmanager").get_secret_value(
        SecretId=SECRET_ARN
    )["SecretString"]
elif "DD_API_KEY_SSM_NAME" in os.environ:
    SECRET_NAME = os.environ["DD_API_KEY_SSM_NAME"]
    DD_API_KEY = boto3.client("ssm").get_parameter(
        Name=SECRET_NAME,
        WithDecryption=True
    )["Parameter"]["Value"]
elif "DD_KMS_API_KEY" in os.environ:
    ENCRYPTED = os.environ["DD_KMS_API_KEY"]
    DD_API_KEY = boto3.client("kms").decrypt(
        CiphertextBlob=base64.b64decode(ENCRYPTED)
    )["Plaintext"]
    if type(DD_API_KEY) is bytes:
        DD_API_KEY = DD_API_KEY.decode("utf-8")
elif "DD_API_KEY" in os.environ:
    DD_API_KEY = os.environ["DD_API_KEY"]

# Strip any trailing and leading whitespace from the API key
DD_API_KEY = DD_API_KEY.strip()
os.environ["DD_API_KEY"] = DD_API_KEY

# Force the layer to use the exact same API key as the forwarder
if DD_FORWARD_METRIC:
    from datadog import api
    api._api_key = DD_API_KEY

# DD_API_KEY must be set
if DD_API_KEY == "<YOUR_DATADOG_API_KEY>" or DD_API_KEY == "":
    raise Exception(
        "Missing Datadog API key"
    )
# Check if the API key is the correct number of characters
if len(DD_API_KEY) != 32:
    raise Exception(
        "The API key is not the expected length. "
        "Please confirm that your API key is correct"
    )
# Validate the API key
validation_res = requests.get(
    "https://api.{}/api/v1/validate?api_key={}".format(DD_SITE, DD_API_KEY)
)
if not validation_res.ok:
    raise Exception("The API key is not valid.")

trace_connection = None
if DD_FORWARD_TRACES:
    trace_connection = TraceConnection(
        "https://trace.agent.{}".format(DD_SITE), DD_API_KEY
    )

# DD_MULTILINE_LOG_REGEX_PATTERN: Multiline Log Regular Expression Pattern
DD_MULTILINE_LOG_REGEX_PATTERN = get_env_var(
    "DD_MULTILINE_LOG_REGEX_PATTERN", default=None
)
if DD_MULTILINE_LOG_REGEX_PATTERN:
    try:
        multiline_regex = re.compile(
            "[\n\r\f]+(?={})".format(DD_MULTILINE_LOG_REGEX_PATTERN)
        )
    except Exception:
        raise Exception(
            "could not compile multiline regex with pattern: {}".format(
                DD_MULTILINE_LOG_REGEX_PATTERN
            )
        )
    multiline_regex_start_pattern = re.compile(
        "^{}".format(DD_MULTILINE_LOG_REGEX_PATTERN)
    )

rds_regex = re.compile("/aws/rds/(instance|cluster)/(?P<host>[^/]+)/(?P<name>[^/]+)")

DD_SOURCE = "ddsource"
DD_CUSTOM_TAGS = "ddtags"
DD_SERVICE = "service"
DD_HOST = "host"
DD_FORWARDER_VERSION = "3.2.0"

class RetriableException(Exception):
    pass


class ScrubbingException(Exception):
    pass


class DatadogClient(object):
    """
    Client that implements a exponential retrying logic to send a batch of logs.
    """

    def __init__(self, client, max_backoff=30):
        self._client = client
        self._max_backoff = max_backoff

    def send(self, logs):
        backoff = 1
        while True:
            try:
                self._client.send(logs)
                return
            except RetriableException:
                time.sleep(backoff)
                if backoff < self._max_backoff:
                    backoff *= 2
                continue

    def __enter__(self):
        self._client.__enter__()
        return self

    def __exit__(self, ex_type, ex_value, traceback):
        self._client.__exit__(ex_type, ex_value, traceback)


class DatadogTCPClient(object):
    """
    Client that sends a batch of logs over TCP.
    """

    def __init__(self, host, port, no_ssl, api_key, scrubber):
        self.host = host
        self.port = port
        self._use_ssl = not no_ssl
        self._api_key = api_key
        self._scrubber = scrubber
        self._sock = None

    def _connect(self):
        sock = socket.socket(socket.AF_INET, socket.SOCK_STREAM)
        if self._use_ssl:
            sock = ssl.create_default_context().wrap_socket(sock, server_hostname=self.host)
        sock.connect((self.host, self.port))
        self._sock = sock

    def _close(self):
        if self._sock:
            self._sock.close()

    def _reset(self):
        self._close()
        self._connect()

    def send(self, logs):
        try:
            frame = self._scrubber.scrub(
                "".join(["{} {}\n".format(self._api_key, log) for log in logs])
            )
            self._sock.sendall(frame.encode("UTF-8"))
        except ScrubbingException:
            raise Exception("could not scrub the payload")
        except Exception:
            # most likely a network error, reset the connection
            self._reset()
            raise RetriableException()

    def __enter__(self):
        self._connect()
        return self

    def __exit__(self, ex_type, ex_value, traceback):
        self._close()


class DatadogHTTPClient(object):
    """
    Client that sends a batch of logs over HTTP.
    """

    _POST = "POST"
    if DD_USE_COMPRESSION:
        _HEADERS = {"Content-type": "application/json", "Content-Encoding": "gzip"}
    else:
        _HEADERS = {"Content-type": "application/json"}

    def __init__(self, host, port, no_ssl, skip_ssl_validation, api_key, scrubber, timeout=10):
        protocol = "http" if no_ssl else "https"
        self._url = "{}://{}:{}/v1/input/{}".format(protocol, host, port, api_key)
        self._scrubber = scrubber
        self._timeout = timeout
        self._session = None
        self._ssl_validation = not skip_ssl_validation

    def _connect(self):
        self._session = requests.Session()
        self._session.headers.update(self._HEADERS)

    def _close(self):
        self._session.close()

    def send(self, logs):
        """
        Sends a batch of log, only retry on server and network errors.
        """
        try:
            data=self._scrubber.scrub("[{}]".format(",".join(logs)))
        except ScrubbingException:
            raise Exception("could not scrub the payload")
        if DD_USE_COMPRESSION:
            data = compress_logs(data, DD_COMPRESSION_LEVEL)
        try:
            resp = self._session.post(
                self._url,
                data,
                timeout=self._timeout,
                verify=self._ssl_validation
            )
        except Exception:
            # most likely a network error
            raise RetriableException()
        if resp.status_code >= 500:
            # server error
            raise RetriableException()
        elif resp.status_code >= 400:
            # client error
            raise Exception(
                "client error, status: {}, reason {}".format(
                    resp.status_code, resp.reason
                )
            )
        else:
            # success
            return

    def __enter__(self):
        self._connect()
        return self

    def __exit__(self, ex_type, ex_value, traceback):
        self._close()

class DatadogBatcher(object):
    def __init__(self, max_log_size_bytes, max_size_bytes, max_size_count):
        self._max_log_size_bytes = max_log_size_bytes
        self._max_size_bytes = max_size_bytes
        self._max_size_count = max_size_count

    def _sizeof_bytes(self, log):
        return len(log.encode("UTF-8"))

    def batch(self, logs):
        """
        Generates batches of logs.

        Each batch contains at most max_size_count logs and
        is not strictly greater than max_size_bytes.
        All logs strictly greater than max_log_size_bytes are dropped.
        """
        batch = []
        size_bytes = 0
        size_count = 0
        for log in logs:
            log_size_bytes = self._sizeof_bytes(log)
            if size_count > 0 and (
                    size_count >= self._max_size_count
                    or size_bytes + log_size_bytes > self._max_size_bytes
            ):
                yield batch
                batch = []
                size_bytes = 0
                size_count = 0
            # all logs exceeding max_log_size_bytes are dropped here
            if log_size_bytes <= self._max_log_size_bytes:
                batch.append(log)
                size_bytes += log_size_bytes
                size_count += 1
        if size_count > 0:
            # yield the final batch, which wasn't quite full...
            # We keep as a yield here, since "return <foo>" is illegal in python 2.x.
            # The docs for this lambda state 2.7 support...
            yield batch


def compress_logs(batch, level):
    if level < 0:
        compression_level = 0
    elif level > 9:
        compression_level = 9
    else:
        compression_level = level

    return gzip.compress(bytes(batch, 'utf-8'), compression_level)

class ScrubbingRule(object):
    def __init__(self, regex, placeholder):
        self.regex = regex
        self.placeholder = placeholder


class DatadogScrubber(object):
    def __init__(self, configs):
        rules = []
        for config in configs:
            if config.name in os.environ:
                rules.append(
                    ScrubbingRule(
<<<<<<< HEAD
                        compileRegex(config.name, config.pattern), config.placeholder
=======
                        compileRegex(config.name, config.pattern),
                        config.placeholder
>>>>>>> eee58d20
                    )
                )
        self._rules = rules

    def scrub(self, payload):
        for rule in self._rules:
            try:
                payload = rule.regex.sub(rule.placeholder, payload)
            except Exception:
                raise ScrubbingException()
        return payload


def datadog_forwarder(event, context):
    """The actual lambda function entry point"""
    metrics, logs, traces = split(enrich(parse(event, context)))

    if DD_FORWARD_LOG:
        forward_logs(filter_logs(map(json.dumps, logs)))

    if DD_FORWARD_METRIC:
        forward_metrics(metrics)

    if DD_FORWARD_TRACES and len(traces) > 0:
        forward_traces(traces)

    if IS_ENHANCED_METRICS_FILE_PRESENT:
        report_logs = filter(
            lambda log: log.get("message", "").startswith("REPORT"), logs
        )
        parse_and_submit_enhanced_metrics(report_logs)


if DD_FORWARD_METRIC or DD_FORWARD_TRACES:
    # Datadog Lambda layer is required to forward metrics
    lambda_handler = datadog_lambda_wrapper(datadog_forwarder)
else:
    lambda_handler = datadog_forwarder


def forward_logs(logs):
    """Forward logs to Datadog"""
    scrubber = DatadogScrubber(SCRUBBING_RULE_CONFIGS)
    if DD_USE_TCP:
        batcher = DatadogBatcher(256 * 1000, 256 * 1000, 1)
        cli = DatadogTCPClient(
            DD_URL, DD_PORT, DD_NO_SSL, DD_API_KEY, scrubber)
    else:
        batcher = DatadogBatcher(256 * 1000, 2 * 1000 * 1000, 200)
        cli = DatadogHTTPClient(
            DD_URL, DD_PORT, DD_NO_SSL,
            DD_SKIP_SSL_VALIDATION, DD_API_KEY, scrubber)

    with DatadogClient(cli) as client:
        for batch in batcher.batch(logs):
            try:
                client.send(batch)
            except Exception:
                log.exception(f"Exception while forwarding log batch {batch}")
            else:
                log.debug(f"Forwarded {len(batch)} logs")


def parse(event, context):
    """Parse Lambda input to normalized events"""
    metadata = generate_metadata(context)
    try:
        # Route to the corresponding parser
        event_type = parse_event_type(event)
        if event_type == "s3":
            events = s3_handler(event, context, metadata)
        elif event_type == "awslogs":
            events = awslogs_handler(event, context, metadata)
        elif event_type == "events":
            events = cwevent_handler(event, metadata)
        elif event_type == "sns":
            events = sns_handler(event, metadata)
        elif event_type == "kinesis":
            events = kinesis_awslogs_handler(event, context, metadata)
    except Exception as e:
        # Logs through the socket the error
        err_message = "Error parsing the object. Exception: {} for event {}".format(
            str(e), event
        )
        events = [err_message]

    return normalize_events(events, metadata)


def enrich(events):
    """Adds event-specific tags and attributes to each event

    Args:
        events (dict[]): the list of event dicts we want to enrich
    """
    for event in events:
        add_metadata_to_lambda_log(event)

    return events


def add_metadata_to_lambda_log(event):
    """Mutate log dict to add functionname tag, host, and service from the existing Lambda attribute

    If the event arg is not a Lambda log then this returns without doing anything

    Args:
        event (dict): the event we are adding Lambda metadata to
    """
    lambda_log_metadata = event.get('lambda', {})
    lambda_log_arn = lambda_log_metadata.get('arn')

    # Do not mutate the event if it's not from Lambda
    if not lambda_log_arn:
        return

    # Function name is the sixth piece of the ARN
    function_name = lambda_log_arn.split(':')[6]

    event[DD_HOST] = lambda_log_arn
    event[DD_SERVICE] = function_name

    tags = ['functionname:{}'.format(function_name)]


    # Add any enhanced tags from metadata
    if IS_ENHANCED_METRICS_FILE_PRESENT:
        tags += get_enriched_lambda_log_tags(event)

    # Dedup tags, so we don't end up with functionname twice
    tags = list(set(tags))

    event[DD_CUSTOM_TAGS] = ",".join([event[DD_CUSTOM_TAGS]] + tags)


def generate_metadata(context):
    metadata = {
        "ddsourcecategory": "aws",
        "aws": {
            "function_version": context.function_version,
            "invoked_function_arn": context.invoked_function_arn,
        },
    }
    # Add custom tags here by adding new value with the following format "key1:value1, key2:value2"  - might be subject to modifications
    dd_custom_tags_data = {
        "forwardername": context.function_name.lower(),
        "forwarder_memorysize": context.memory_limit_in_mb,
        "forwarder_version": DD_FORWARDER_VERSION,
    }
    metadata[DD_CUSTOM_TAGS] = ",".join(
        filter(
            None,
            [
                DD_TAGS,
                ",".join(
                    ["{}:{}".format(k, v) for k, v in dd_custom_tags_data.items()]
                ),
            ],
        )
    )

    return metadata


def extract_trace(event):
    """Extract traces from an event if possible"""
    try:
        message = event["message"]
        obj = json.loads(event["message"])
        if not "traces" in obj or not isinstance(obj["traces"], list):
            return None
        return { "message": message, "tags": event[DD_CUSTOM_TAGS] }
    except Exception:
        return None


def extract_metric(event):
    """Extract metric from an event if possible"""
    try:
        metric = json.loads(event["message"])
        required_attrs = {"m", "v", "e", "t"}
        if not all(attr in metric for attr in required_attrs):
            return None
        if not isinstance(metric["t"], list):
            return None

        metric["t"] += event[DD_CUSTOM_TAGS].split(',')
        return metric
    except Exception:
        return None


def split(events):
    """Split events into metrics, logs, and traces
    """
    metrics, logs, traces = [], [], []
    for event in events:
        metric = extract_metric(event)
        trace = extract_trace(event)
        if metric and DD_FORWARD_METRIC:
            metrics.append(metric)
        elif trace and DD_FORWARD_TRACES:
            traces.append(trace)
        else:
            logs.append(event)
    return metrics, logs, traces



# should only be called when INCLUDE_AT_MATCH and/or EXCLUDE_AT_MATCH exist
def filter_logs(logs):
    """
    Applies log filtering rules.
    If no filtering rules exist, return all the logs.
    """
<<<<<<< HEAD
    if INCLUDE_AT_MATCH is None and EXCLUDE_AT_MATCH is None:
        # convert to strings
        return logs
    # Add logs that should be sent to logs_to_send
    logs_to_send = []
=======
>>>>>>> eee58d20
    # Test each log for exclusion and inclusion, if the criteria exist
    for log in logs:
        try:
            if EXCLUDE_AT_MATCH is not None:
                # if an exclude match is found, do not add log to logs_to_send
                if re.search(exclude_regex, log):
                    continue
            if INCLUDE_AT_MATCH is not None:
                # if no include match is found, do not add log to logs_to_send
                if not re.search(include_regex, log):
                    continue
            yield log
        except ScrubbingException:
            raise Exception("could not filter the payload")

def forward_metrics(metrics):
    """
    Forward custom metrics submitted via logs to Datadog in a background thread
    using `lambda_stats` that is provided by the Datadog Python Lambda Layer.
    """
    for metric in metrics:
        try:
            lambda_stats.distribution(
                metric["m"], metric["v"], timestamp=metric["e"], tags=metric["t"]
            )
        except Exception:
            log.exception(f"Exception while forwarding metric {metric}")
        else:
            log.debug(f"Forwarded metric: {metric}")


def forward_traces(traces):
    for trace in traces:
        try:
            trace_connection.send_trace(trace["message"], trace["tags"])
        except Exception:
            log.exception(f"Exception while forwarding trace {trace}")
        else:
            log.debug(f"Forwarded trace: {trace}")


# Utility functions


def normalize_events(events, metadata):
    for event in events:
        if isinstance(event, dict):
            yield merge_dicts(event, metadata)
        elif isinstance(event, str):
            yield merge_dicts({"message": event}, metadata)
        else:
            # drop this log
            continue


def parse_event_type(event):
    if "Records" in event and len(event["Records"]) > 0:
        if "s3" in event["Records"][0]:
            return "s3"
        elif "Sns" in event["Records"][0]:
            return "sns"
        elif "kinesis" in event["Records"][0]:
            return "kinesis"

    elif "awslogs" in event:
        return "awslogs"

    elif "detail" in event:
        return "events"
    raise Exception("Event type not supported (see #Event supported section)")


# Handle S3 events
def s3_handler(event, context, metadata):
    s3 = boto3.client("s3")

    # Get the object from the event and show its content type
    bucket = event["Records"][0]["s3"]["bucket"]["name"]
    key = urllib.parse.unquote_plus(event["Records"][0]["s3"]["object"]["key"])

    # Common attributes for the events we find
    aws_attributes = {
        "aws": {
            "s3": {
                "bucket": bucket, 
                "key": key
            }
        }
    }

    # Build a structured message out of the s3 event data.
    def build_message(record):
        # We can be fed either strings, or event dictionaries here.
        # Checking against dict type here, to avoid the python 2 vs 3 thing
        # with checking for basestring, str, bytes...  
        if not isinstance(record, dict):
            record = {"message": record}
        return merge_dicts(record, aws_attributes)

    source = parse_event_source(event, key)
    metadata[DD_SOURCE] = source
    ##default service to source value
    metadata[DD_SERVICE] = source
    ##Get the ARN of the service and set it as the hostname
    hostname = parse_service_arn(source, key, bucket, context)
    if hostname:
        metadata[DD_HOST] = hostname

    # Extract the S3 object
    response = s3.get_object(Bucket=bucket, Key=key)
    body = response["Body"]
    data = body.read()

    # Decompress data that has a .gz extension or magic header http://www.onicos.com/staff/iz/formats/gzip.html
    if key[-3:] == ".gz" or data[:2] == b"\x1f\x8b":
        with gzip.GzipFile(fileobj=BytesIO(data)) as decompress_stream:
            # Reading line by line avoid a bug where gzip would take a very long time (>5min) for
            # file around 60MB gzipped

            # Only make another copy of our log data if we're performing some operation
            # against the entire block of data. Need to conserve memory in lambda land.
            if DD_MULTILINE_LOG_REGEX_PATTERN or is_cloudtrail(str(key)):
                data = b"".join(BufferedReader(decompress_stream))
            else:
                # Send decompressed lines to Datadog. Stream iter is line-by-line already.
                for line in decompress_stream:
                    yield build_message(line)
                return

    if is_cloudtrail(str(key)):
        cloud_trail = json.loads(data)
        for event in cloud_trail["Records"]:
            # Create structured object and send it
            yield build_message(event)
    else:
        # Check if using multiline log regex pattern
        # and determine whether line or pattern separated logs
        data = data.decode("utf-8")
        if DD_MULTILINE_LOG_REGEX_PATTERN and multiline_regex_start_pattern.match(data):
            split_data = multiline_regex.split(data)
        else:
            split_data = data.splitlines()

        # Send lines to Datadog
        for line in split_data:
            # Create structured object and send it
            yield build_message(line)


# Handle CloudWatch logs from Kinesis
def kinesis_awslogs_handler(event, context, metadata):
    def reformat_record(record):
<<<<<<< HEAD
        return {"awslogs": {"data": record["kinesis"]["data"]}}

    return itertools.chain.from_iterable(
        awslogs_handler(reformat_record(r), context, metadata) for r in event["Records"]
    )
=======
        return {
            "awslogs": {
                "data": record["kinesis"]["data"]
            }
        }

    return itertools.chain.from_iterable(awslogs_handler(reformat_record(r), context, metadata) for r in event["Records"])
>>>>>>> eee58d20


# Handle CloudWatch logs
def awslogs_handler(event, context, metadata):
    # Get logs
    with gzip.GzipFile(
            fileobj=BytesIO(base64.b64decode(event["awslogs"]["data"]))
    ) as decompress_stream:
        # Reading line by line avoid a bug where gzip would take a very long
        # time (>5min) for file around 60MB gzipped
        data = b"".join(BufferedReader(decompress_stream))
    logs = json.loads(data)

    # Set the source on the logs
    source = logs.get("logGroup", "cloudwatch")
    metadata[DD_SOURCE] = parse_event_source(event, source)

    # Default service to source value
    metadata[DD_SERVICE] = metadata[DD_SOURCE]

    # Build aws attributes
    aws_attributes = {
        "aws": {
            "awslogs": {
                "logGroup": logs["logGroup"],
                "logStream": logs["logStream"],
                "owner": logs["owner"],
            }
        }
    }

    # Set host as log group where cloudwatch is source
    if metadata[DD_SOURCE] == "cloudwatch":
        metadata[DD_HOST] = aws_attributes["aws"]["awslogs"]["logGroup"]

    # When parsing rds logs, use the cloudwatch log group name to derive the
    # rds instance name, and add the log name of the stream ingested
    if metadata[DD_SOURCE] == "rds":
        match = rds_regex.match(logs["logGroup"])
        if match is not None:
            metadata[DD_HOST] = match.group("host")
            metadata[DD_CUSTOM_TAGS] = (
                metadata[DD_CUSTOM_TAGS] + ",logname:" + match.group("name")
            )
            # We can intuit the sourcecategory in some cases
            if match.group("name") == "postgresql":
                metadata[DD_CUSTOM_TAGS] + ",sourcecategory:" + match.group("name")

    # For Lambda logs we want to extract the function name,
    # then rebuild the arn of the monitored lambda using that name.
    # Start by splitting the log group to get the function name
    if metadata[DD_SOURCE] == "lambda":
        log_group_parts = logs["logGroup"].split("/lambda/")
        if len(log_group_parts) > 1:
            function_name = log_group_parts[1].lower()
            # Split the arn of the forwarder to extract the prefix
            arn_parts = context.invoked_function_arn.split("function:")
            if len(arn_parts) > 0:
                arn_prefix = arn_parts[0]
                # Rebuild the arn by replacing the function name
                arn = arn_prefix + "function:" + function_name
                # Add the arn as a log attribute
                arn_attributes = {"lambda": {"arn": arn}}
                aws_attributes = merge_dicts(aws_attributes, arn_attributes)

                env_tag_exists = metadata[DD_CUSTOM_TAGS].startswith('env:') or ',env:' in metadata[DD_CUSTOM_TAGS]
                # If there is no env specified, default to env:none
                if not env_tag_exists:
                    metadata[DD_CUSTOM_TAGS] += ",env:none"

    # Create and send structured logs to Datadog
    for log in logs["logEvents"]:
        yield merge_dicts(log, aws_attributes)


# Handle Cloudwatch Events
def cwevent_handler(event, metadata):
    data = event

    # Set the source on the log
    source = data.get("source", "cloudwatch")
    service = source.split(".")
    if len(service) > 1:
        metadata[DD_SOURCE] = service[1]
    else:
        metadata[DD_SOURCE] = "cloudwatch"
    ##default service to source value
    metadata[DD_SERVICE] = metadata[DD_SOURCE]

    yield data


# Handle Sns events
def sns_handler(event, metadata):
    data = event
    # Set the source on the log
    metadata[DD_SOURCE] = parse_event_source(event, "sns")

    for ev in data["Records"]:
        # Create structured object and send it
        structured_line = ev
        yield structured_line


def merge_dicts(a, b, path=None):
    if path is None:
        path = []
    for key in b:
        if key in a:
            if isinstance(a[key], dict) and isinstance(b[key], dict):
                merge_dicts(a[key], b[key], path + [str(key)])
            elif a[key] == b[key]:
                pass  # same leaf value
            else:
                raise Exception(
                    "Conflict while merging metadatas and the log entry at %s"
                    % ".".join(path + [str(key)])
                )
        else:
            a[key] = b[key]
    return a


cloudtrail_regex = re.compile(
    "\d+_CloudTrail_\w{2}-\w{4,9}-\d_\d{8}T\d{4}Z.+.json.gz$", re.I
)


def is_cloudtrail(key):
    match = cloudtrail_regex.search(key)
    return bool(match)


def parse_event_source(event, key):
    if "elasticloadbalancing" in key:
        return "elb"
    for source in [
        "codebuild",
        "lambda",
        "redshift",
        "cloudfront",
        "kinesis",
        "mariadb",
        "mysql",
        "apigateway",
        "route53",
        "vpc",
        "/aws/rds",
        "sns",
        "waf",
        "docdb",
        "fargate",
    ]:
        if source in key:
            return source.replace("/aws/", "")
    if "api-gateway" in key.lower() or "apigateway" in key.lower():
        return "apigateway"
    if is_cloudtrail(str(key)) or (
        "logGroup" in event and event["logGroup"] == "CloudTrail"
    ):
        return "cloudtrail"
    if "awslogs" in event:
        return "cloudwatch"
    if "Records" in event and len(event["Records"]) > 0:
        if "s3" in event["Records"][0]:
            return "s3"

    return "aws"


def parse_service_arn(source, key, bucket, context):
    if source == "elb":
        # For ELB logs we parse the filename to extract parameters in order to rebuild the ARN
        # 1. We extract the region from the filename
        # 2. We extract the loadbalancer name and replace the "." by "/" to match the ARN format
        # 3. We extract the id of the loadbalancer
        # 4. We build the arn
        idsplit = key.split("/")
        # If there is a prefix on the S3 bucket, idsplit[1] will be "AWSLogs"
        # Remove the prefix before splitting they key
        if len(idsplit) > 1 and idsplit[1] == "AWSLogs":
            idsplit = idsplit[1:]
            keysplit = "/".join(idsplit).split("_")
        # If no prefix, split the key
        else:
            keysplit = key.split("_")
        if len(keysplit) > 3:
            region = keysplit[2].lower()
            name = keysplit[3]
            elbname = name.replace(".", "/")
            if len(idsplit) > 1:
                idvalue = idsplit[1]
                return "arn:aws:elasticloadbalancing:{}:{}:loadbalancer/{}".format(
                    region, idvalue, elbname
                )
    if source == "s3":
        # For S3 access logs we use the bucket name to rebuild the arn
        if bucket:
            return "arn:aws:s3:::{}".format(bucket)
    if source == "cloudfront":
        # For Cloudfront logs we need to get the account and distribution id from the lambda arn and the filename
        # 1. We extract the cloudfront id  from the filename
        # 2. We extract the AWS account id from the lambda arn
        # 3. We build the arn
        namesplit = key.split("/")
        if len(namesplit) > 0:
            filename = namesplit[len(namesplit) - 1]
            # (distribution-ID.YYYY-MM-DD-HH.unique-ID.gz)
            filenamesplit = filename.split(".")
            if len(filenamesplit) > 3:
                distributionID = filenamesplit[len(filenamesplit) - 4].lower()
                arn = context.invoked_function_arn
                arnsplit = arn.split(":")
                if len(arnsplit) == 7:
                    awsaccountID = arnsplit[4].lower()
                    return "arn:aws:cloudfront::{}:distribution/{}".format(
                        awsaccountID, distributionID
                    )
    if source == "redshift":
        # For redshift logs we leverage the filename to extract the relevant information
        # 1. We extract the region from the filename
        # 2. We extract the account-id from the filename
        # 3. We extract the name of the cluster
        # 4. We build the arn: arn:aws:redshift:region:account-id:cluster:cluster-name
        namesplit = key.split("/")
        if len(namesplit) == 8:
            region = namesplit[3].lower()
            accountID = namesplit[1].lower()
            filename = namesplit[7]
            filesplit = filename.split("_")
            if len(filesplit) == 6:
                clustername = filesplit[3]
                return "arn:aws:redshift:{}:{}:cluster:{}:".format(
                    region, accountID, clustername
                )
    return<|MERGE_RESOLUTION|>--- conflicted
+++ resolved
@@ -200,15 +200,9 @@
     ),
     ScrubbingRuleConfig(
         "DD_SCRUBBING_RULE",
-<<<<<<< HEAD
         get_env_var("DD_SCRUBBING_RULE", default=None),
         get_env_var("DD_SCRUBBING_RULE_REPLACEMENT", default="xxxxx"),
     ),
-=======
-        os.getenv("DD_SCRUBBING_RULE", default=None),
-        os.getenv("DD_SCRUBBING_RULE_REPLACEMENT", default="xxxxx")
-    )
->>>>>>> eee58d20
 ]
 
 
@@ -537,12 +531,7 @@
             if config.name in os.environ:
                 rules.append(
                     ScrubbingRule(
-<<<<<<< HEAD
                         compileRegex(config.name, config.pattern), config.placeholder
-=======
-                        compileRegex(config.name, config.pattern),
-                        config.placeholder
->>>>>>> eee58d20
                     )
                 )
         self._rules = rules
@@ -758,14 +747,6 @@
     Applies log filtering rules.
     If no filtering rules exist, return all the logs.
     """
-<<<<<<< HEAD
-    if INCLUDE_AT_MATCH is None and EXCLUDE_AT_MATCH is None:
-        # convert to strings
-        return logs
-    # Add logs that should be sent to logs_to_send
-    logs_to_send = []
-=======
->>>>>>> eee58d20
     # Test each log for exclusion and inclusion, if the criteria exist
     for log in logs:
         try:
@@ -918,21 +899,11 @@
 # Handle CloudWatch logs from Kinesis
 def kinesis_awslogs_handler(event, context, metadata):
     def reformat_record(record):
-<<<<<<< HEAD
         return {"awslogs": {"data": record["kinesis"]["data"]}}
 
     return itertools.chain.from_iterable(
         awslogs_handler(reformat_record(r), context, metadata) for r in event["Records"]
     )
-=======
-        return {
-            "awslogs": {
-                "data": record["kinesis"]["data"]
-            }
-        }
-
-    return itertools.chain.from_iterable(awslogs_handler(reformat_record(r), context, metadata) for r in event["Records"])
->>>>>>> eee58d20
 
 
 # Handle CloudWatch logs
