--- conflicted
+++ resolved
@@ -120,15 +120,6 @@
 
 rds_regex = re.compile("/aws/rds/(instance|cluster)/(?P<host>[^/]+)/(?P<name>[^/]+)")
 
-<<<<<<< HEAD
-=======
-DD_SOURCE = "ddsource"
-DD_CUSTOM_TAGS = "ddtags"
-DD_SERVICE = "service"
-DD_HOST = "host"
-DD_FORWARDER_VERSION = "3.16.0"
-
-
 # Used to identify and assign sources to logs
 LOG_SOURCE_SUBSTRINGS = [
     "codebuild",
@@ -147,8 +138,6 @@
     "sns",
     "waf",
 ]
-
->>>>>>> f50b63e0
 
 class RetriableException(Exception):
     pass
