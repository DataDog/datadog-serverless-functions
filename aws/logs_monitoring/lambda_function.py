# Unless explicitly stated otherwise all files in this repository are licensed
# under the Apache License Version 2.0.
# This product includes software developed at Datadog (https://www.datadoghq.com/).
# Copyright 2018 Datadog, Inc.

import base64
import gzip
import json
import os
from collections import defaultdict

import boto3
import itertools
import re
import urllib
import socket
import ssl
import logging
from io import BytesIO, BufferedReader
import time
from datadog_lambda.wrapper import datadog_lambda_wrapper
from datadog_lambda.metric import lambda_stats
from datadog import api
from trace_forwarder.connection import TraceConnection
from enhanced_lambda_metrics import (
    get_enriched_lambda_log_tags,
    parse_and_submit_enhanced_metrics,
)
from settings import (
    DD_API_KEY,
    DD_FORWARD_LOG,
    DD_USE_TCP,
    DD_USE_COMPRESSION,
    DD_COMPRESSION_LEVEL,
    DD_NO_SSL,
    DD_SKIP_SSL_VALIDATION,
    DD_SITE,
    DD_TAGS,
    DD_API_URL,
    DD_TRACE_INTAKE_URL,
    DD_URL,
    DD_PORT,
    SCRUBBING_RULE_CONFIGS,
    INCLUDE_AT_MATCH,
    EXCLUDE_AT_MATCH,
    DD_MULTILINE_LOG_REGEX_PATTERN,
    DD_SOURCE,
    DD_CUSTOM_TAGS,
    DD_SERVICE,
    DD_HOST,
    DD_FORWARDER_VERSION,
)


logger = logging.getLogger()
logger.setLevel(logging.getLevelName(os.environ.get("DD_LOG_LEVEL", "INFO").upper()))

try:
    import requests
except ImportError:
    logger.error(
        "Could not import the 'requests' package, please ensure the Datadog "
        "Lambda Layer is installed. https://dtdg.co/forwarder-layer"
    )
    # Fallback to the botocore vendored version of requests, while ensuring
    # customers have the Datadog Lambda Layer installed. The vendored version
    # of requests is removed in botocore 1.13.x.
    from botocore.vendored import requests

# DD_API_KEY must be set
if DD_API_KEY == "<YOUR_DATADOG_API_KEY>" or DD_API_KEY == "":
    raise Exception("Missing Datadog API key")
# Check if the API key is the correct number of characters
if len(DD_API_KEY) != 32:
    raise Exception(
        "The API key is not the expected length. "
        "Please confirm that your API key is correct"
    )
# Validate the API key
validation_res = requests.get(
    "{}/api/v1/validate?api_key={}".format(DD_API_URL, DD_API_KEY)
)
if not validation_res.ok:
    raise Exception("The API key is not valid.")

# Force the layer to use the exact same API key and host as the forwarder
api._api_key = DD_API_KEY
api._api_host = DD_API_URL

trace_connection = TraceConnection(DD_TRACE_INTAKE_URL, DD_API_KEY)

# Use for include, exclude, and scrubbing rules
def compileRegex(rule, pattern):
    if pattern is not None:
        if pattern == "":
            # If pattern is an empty string, raise exception
            raise Exception(
                "No pattern provided:\nAdd pattern or remove {} environment variable".format(
                    rule
                )
            )
        try:
            return re.compile(pattern)
        except Exception:
            raise Exception(
                "could not compile {} regex with pattern: {}".format(rule, pattern)
            )


include_regex = compileRegex("INCLUDE_AT_MATCH", INCLUDE_AT_MATCH)

exclude_regex = compileRegex("EXCLUDE_AT_MATCH", EXCLUDE_AT_MATCH)

rds_regex = re.compile("/aws/rds/(instance|cluster)/(?P<host>[^/]+)/(?P<name>[^/]+)")

if DD_MULTILINE_LOG_REGEX_PATTERN:
    try:
        multiline_regex = re.compile(
            "[\n\r\f]+(?={})".format(DD_MULTILINE_LOG_REGEX_PATTERN)
        )
    except Exception:
        raise Exception(
            "could not compile multiline regex with pattern: {}".format(
                DD_MULTILINE_LOG_REGEX_PATTERN
            )
        )
    multiline_regex_start_pattern = re.compile(
        "^{}".format(DD_MULTILINE_LOG_REGEX_PATTERN)
    )

# Used to identify and assign sources to logs
LOG_SOURCE_SUBSTRINGS = [
    "codebuild",
    "lambda",
    "redshift",
    "cloudfront",
    "kinesis",
    "mariadb",
    "mysql",
    "apigateway",
    "route53",
    "docdb",
    "fargate",
    "dms",
    "vpc",
    "sns",
    "waf",
]


# Used to store datadog.forwarder.* metrics and tags
DD_FORWARDER_TELEMETRY = {
    "logs_forwarded": 0,
    "traces_forwarded": 0,
    "metrics_forwarded": 0,
    "tags": []
}


class RetriableException(Exception):
    pass


class ScrubbingException(Exception):
    pass


class DatadogClient(object):
    """
    Client that implements a exponential retrying logic to send a batch of logs.
    """

    def __init__(self, client, max_backoff=30):
        self._client = client
        self._max_backoff = max_backoff

    def send(self, logs):
        backoff = 1
        while True:
            try:
                self._client.send(logs)
                return
            except RetriableException:
                time.sleep(backoff)
                if backoff < self._max_backoff:
                    backoff *= 2
                continue

    def __enter__(self):
        self._client.__enter__()
        return self

    def __exit__(self, ex_type, ex_value, traceback):
        self._client.__exit__(ex_type, ex_value, traceback)


class DatadogTCPClient(object):
    """
    Client that sends a batch of logs over TCP.
    """

    def __init__(self, host, port, no_ssl, api_key, scrubber):
        self.host = host
        self.port = port
        self._use_ssl = not no_ssl
        self._api_key = api_key
        self._scrubber = scrubber
        self._sock = None

    def _connect(self):
        sock = socket.socket(socket.AF_INET, socket.SOCK_STREAM)
        if self._use_ssl:
            sock = ssl.create_default_context().wrap_socket(
                sock, server_hostname=self.host
            )
        sock.connect((self.host, self.port))
        self._sock = sock

    def _close(self):
        if self._sock:
            self._sock.close()

    def _reset(self):
        self._close()
        self._connect()

    def send(self, logs):
        try:
            frame = self._scrubber.scrub(
                "".join(["{} {}\n".format(self._api_key, log) for log in logs])
            )
            self._sock.sendall(frame.encode("UTF-8"))
        except ScrubbingException:
            raise Exception("could not scrub the payload")
        except Exception:
            # most likely a network error, reset the connection
            self._reset()
            raise RetriableException()

    def __enter__(self):
        self._connect()
        return self

    def __exit__(self, ex_type, ex_value, traceback):
        self._close()


class DatadogHTTPClient(object):
    """
    Client that sends a batch of logs over HTTP.
    """

    _POST = "POST"
    if DD_USE_COMPRESSION:
        _HEADERS = {"Content-type": "application/json", "Content-Encoding": "gzip"}
    else:
        _HEADERS = {"Content-type": "application/json"}

    def __init__(
        self, host, port, no_ssl, skip_ssl_validation, api_key, scrubber, timeout=10
    ):
        protocol = "http" if no_ssl else "https"
        self._url = "{}://{}:{}/v1/input/{}".format(protocol, host, port, api_key)
        self._scrubber = scrubber
        self._timeout = timeout
        self._session = None
        self._ssl_validation = not skip_ssl_validation

    def _connect(self):
        self._session = requests.Session()
        self._session.headers.update(self._HEADERS)

    def _close(self):
        self._session.close()

    def send(self, logs):
        """
        Sends a batch of log, only retry on server and network errors.
        """
        try:
            data = self._scrubber.scrub("[{}]".format(",".join(logs)))
        except ScrubbingException:
            raise Exception("could not scrub the payload")
        if DD_USE_COMPRESSION:
            data = compress_logs(data, DD_COMPRESSION_LEVEL)
        try:
            resp = self._session.post(
                self._url, data, timeout=self._timeout, verify=self._ssl_validation
            )
        except Exception:
            # most likely a network error
            raise RetriableException()
        if resp.status_code >= 500:
            # server error
            raise RetriableException()
        elif resp.status_code >= 400:
            # client error
            raise Exception(
                "client error, status: {}, reason {}".format(
                    resp.status_code, resp.reason
                )
            )
        else:
            # success
            return

    def __enter__(self):
        self._connect()
        return self

    def __exit__(self, ex_type, ex_value, traceback):
        self._close()


class DatadogBatcher(object):
    def __init__(self, max_item_size_bytes, max_batch_size_bytes, max_items_count):
        self._max_item_size_bytes = max_item_size_bytes
        self._max_batch_size_bytes = max_batch_size_bytes
        self._max_items_count = max_items_count

    def _sizeof_bytes(self, item):
        return len(str(item).encode("UTF-8"))

    def batch(self, items):
        """
        Returns an array of batches.
        Each batch contains at most max_items_count items and
        is not strictly greater than max_batch_size_bytes.
        All items strictly greater than max_item_size_bytes are dropped.
        """
        batches = []
        batch = []
        size_bytes = 0
        size_count = 0
        for item in items:
            item_size_bytes = self._sizeof_bytes(item)
            if size_count > 0 and (
                size_count >= self._max_items_count
                or size_bytes + item_size_bytes > self._max_batch_size_bytes
            ):
                batches.append(batch)
                batch = []
                size_bytes = 0
                size_count = 0
            # all items exceeding max_item_size_bytes are dropped here
            if item_size_bytes <= self._max_item_size_bytes:
                batch.append(item)
                size_bytes += item_size_bytes
                size_count += 1
        if size_count > 0:
            batches.append(batch)
        return batches


def compress_logs(batch, level):
    if level < 0:
        compression_level = 0
    elif level > 9:
        compression_level = 9
    else:
        compression_level = level

    return gzip.compress(bytes(batch, "utf-8"), compression_level)


class ScrubbingRule(object):
    def __init__(self, regex, placeholder):
        self.regex = regex
        self.placeholder = placeholder


class DatadogScrubber(object):
    def __init__(self, configs):
        rules = []
        for config in configs:
            if config.name in os.environ:
                rules.append(
                    ScrubbingRule(
                        compileRegex(config.name, config.pattern), config.placeholder
                    )
                )
        self._rules = rules

    def scrub(self, payload):
        for rule in self._rules:
            try:
                payload = rule.regex.sub(rule.placeholder, payload)
            except Exception:
                raise ScrubbingException()
        return payload


def datadog_forwarder(event, context):
    """The actual lambda function entry point"""
    if logger.isEnabledFor(logging.DEBUG):
        logger.debug(f"Received Event:{json.dumps(event)}")

    metrics, logs, trace_payloads = split(enrich(parse(event, context)))

    if DD_FORWARD_LOG:
        forward_logs(filter_logs(map(json.dumps, logs)))
        DD_FORWARDER_TELEMETRY["logs_forwarded"]+=len(list(filter_logs(map(json.dumps, logs))))

    forward_metrics(metrics)
    DD_FORWARDER_TELEMETRY["metrics_forwarded"]+=len(metrics)

<<<<<<< HEAD
    if DD_FORWARD_TRACES and len(trace_payloads) > 0:
        DD_FORWARDER_TELEMETRY["traces_forwarded"]+=len(trace_payloads)
=======
    if len(trace_payloads) > 0:
>>>>>>> 0f26c035
        forward_traces(trace_payloads)

    parse_and_submit_enhanced_metrics(logs)

    send_dd_forwarder_telemetry()

    # Reset DD_FORWARDER_TELEMETRY counters and tags after sending
    DD_FORWARDER_TELEMETRY["logs_forwarded"] = 0
    DD_FORWARDER_TELEMETRY["traces_forwarded"] = 0
    DD_FORWARDER_TELEMETRY["metrics_forwarded"] = 0
    DD_FORWARDER_TELEMETRY["tags"] = []

lambda_handler = datadog_lambda_wrapper(datadog_forwarder)


def forward_logs(logs):
    """Forward logs to Datadog"""
    scrubber = DatadogScrubber(SCRUBBING_RULE_CONFIGS)
    if DD_USE_TCP:
        batcher = DatadogBatcher(256 * 1000, 256 * 1000, 1)
        cli = DatadogTCPClient(DD_URL, DD_PORT, DD_NO_SSL, DD_API_KEY, scrubber)
    else:
        batcher = DatadogBatcher(256 * 1000, 2 * 1000 * 1000, 200)
        cli = DatadogHTTPClient(
            DD_URL, DD_PORT, DD_NO_SSL, DD_SKIP_SSL_VALIDATION, DD_API_KEY, scrubber
        )

    with DatadogClient(cli) as client:
        for batch in batcher.batch(logs):
            try:
                client.send(batch)
            except Exception:
                logger.exception(f"Exception while forwarding log batch {batch}")
            else:
                if logger.isEnabledFor(logging.DEBUG):
                    logger.debug(f"Forwarded log batch: {json.dumps(batch)}")


def parse(event, context):
    """Parse Lambda input to normalized events"""
    metadata = generate_metadata(context)
    try:
        # Route to the corresponding parser
        event_type = parse_event_type(event)
        if event_type == "s3":
            events = s3_handler(event, context, metadata)
        elif event_type == "awslogs":
            events = awslogs_handler(event, context, metadata)
        elif event_type == "events":
            events = cwevent_handler(event, metadata)
        elif event_type == "sns":
            events = sns_handler(event, metadata)
        elif event_type == "kinesis":
            events = kinesis_awslogs_handler(event, context, metadata)
    except Exception as e:
        # Logs through the socket the error
        err_message = "Error parsing the object. Exception: {} for event {}".format(
            str(e), event
        )
        events = [err_message]

    return normalize_events(events, metadata)


def enrich(events):
    """Adds event-specific tags and attributes to each event

    Args:
        events (dict[]): the list of event dicts we want to enrich
    """
    for event in events:
        add_metadata_to_lambda_log(event)

    return events


def add_metadata_to_lambda_log(event):
    """Mutate log dict to add tags, host, and service metadata

    * tags for functionname, aws_account, region
    * host from the Lambda ARN
    * service from the Lambda name

    If the event arg is not a Lambda log then this returns without doing anything

    Args:
        event (dict): the event we are adding Lambda metadata to
    """
    lambda_log_metadata = event.get("lambda", {})
    lambda_log_arn = lambda_log_metadata.get("arn")

    # Do not mutate the event if it's not from Lambda
    if not lambda_log_arn:
        return

    # Set Lambda ARN to "host"
    event[DD_HOST] = lambda_log_arn

    # Function name is the seventh piece of the ARN
    function_name = lambda_log_arn.split(":")[6]
    tags = [f"functionname:{function_name}"]

    # Get custom tags of the Lambda function
    custom_lambda_tags = get_enriched_lambda_log_tags(event)

    # Set the `service` tag and metadata field. If the Lambda function is
    # tagged with a `service` tag, use it, otherwise use the function name.
    service_tag = next(
        (tag for tag in custom_lambda_tags if tag.startswith("service:")),
        f"service:{function_name}",
    )
    tags.append(service_tag)
    event[DD_SERVICE] = service_tag.split(":")[1]

    # Check if one of the Lambda's custom tags is env
    # If an env tag exists, remove the env:none placeholder
    custom_env_tag = next(
        (tag for tag in custom_lambda_tags if tag.startswith("env:")), None
    )
    if custom_env_tag is not None:
        event[DD_CUSTOM_TAGS] = event[DD_CUSTOM_TAGS].replace("env:none", "")

    tags += custom_lambda_tags

    # Dedup tags, so we don't end up with functionname twice
    tags = list(set(tags))
    tags.sort()  # Keep order deterministic

    # Set custom tags on DD_FORWARDER_TELEMETRY
    DD_FORWARDER_TELEMETRY["tags"].extend(custom_lambda_tags)
    DD_FORWARDER_TELEMETRY["tags"].extend(tags)

    event[DD_CUSTOM_TAGS] = ",".join([event[DD_CUSTOM_TAGS]] + tags)


def generate_metadata(context):
    metadata = {
        "ddsourcecategory": "aws",
        "aws": {
            "function_version": context.function_version,
            "invoked_function_arn": context.invoked_function_arn,
        },
    }
    # Add custom tags here by adding new value with the following format "key1:value1, key2:value2"  - might be subject to modifications
    dd_custom_tags_data = {
        "forwardername": context.function_name.lower(),
        "forwarder_memorysize": context.memory_limit_in_mb,
        "forwarder_version": DD_FORWARDER_VERSION,
    }

    DD_FORWARDER_TELEMETRY["tags"].append("forwardername:"+dd_custom_tags_data["forwardername"])
    DD_FORWARDER_TELEMETRY["tags"].append("forwarder_memorysize:"+dd_custom_tags_data["forwarder_memorysize"])
    DD_FORWARDER_TELEMETRY["tags"].append("forwarder_version:"+DD_FORWARDER_VERSION)

    metadata[DD_CUSTOM_TAGS] = ",".join(
        filter(
            None,
            [
                DD_TAGS,
                ",".join(
                    ["{}:{}".format(k, v) for k, v in dd_custom_tags_data.items()]
                ),
            ],
        )
    )

    return metadata


def extract_trace_payload(event):
    """Extract trace payload from an event if possible"""
    try:
        message = event["message"]
        obj = json.loads(event["message"])
        if not "traces" in obj or not isinstance(obj["traces"], list):
            return None
        return {"message": message, "tags": event[DD_CUSTOM_TAGS]}
    except Exception:
        return None


def extract_metric(event):
    """Extract metric from an event if possible"""
    try:
        metric = json.loads(event["message"])
        required_attrs = {"m", "v", "e", "t"}
        if not all(attr in metric for attr in required_attrs):
            return None
        if not isinstance(metric["t"], list):
            return None

        metric["t"] += event[DD_CUSTOM_TAGS].split(",")
        return metric
    except Exception:
        return None


def split(events):
    """Split events into metrics, logs, and trace payloads
    """
    metrics, logs, trace_payloads = [], [], []
    for event in events:
        metric = extract_metric(event)
        trace_payload = extract_trace_payload(event)
        if metric:
            metrics.append(metric)
        elif trace_payload:
            trace_payloads.append(trace_payload)
        else:
            logs.append(event)
    return metrics, logs, trace_payloads


# should only be called when INCLUDE_AT_MATCH and/or EXCLUDE_AT_MATCH exist
def filter_logs(logs):
    """
    Applies log filtering rules.
    If no filtering rules exist, return all the logs.
    """
    if INCLUDE_AT_MATCH is None and EXCLUDE_AT_MATCH is None:
        # convert to strings
        return logs
    # Add logs that should be sent to logs_to_send
    logs_to_send = []
    # Test each log for exclusion and inclusion, if the criteria exist
    for log in logs:
        try:
            if EXCLUDE_AT_MATCH is not None:
                # if an exclude match is found, do not add log to logs_to_send
                if re.search(exclude_regex, log):
                    continue
            if INCLUDE_AT_MATCH is not None:
                # if no include match is found, do not add log to logs_to_send
                if not re.search(include_regex, log):
                    continue
            logs_to_send.append(log)
        except ScrubbingException:
            raise Exception("could not filter the payload")
    return logs_to_send


def forward_metrics(metrics):
    """
    Forward custom metrics submitted via logs to Datadog in a background thread
    using `lambda_stats` that is provided by the Datadog Python Lambda Layer.
    """
    for metric in metrics:
        try:
            lambda_stats.distribution(
                metric["m"], metric["v"], timestamp=metric["e"], tags=metric["t"]
            )
        except Exception:
            logger.exception(f"Exception while forwarding metric {json.dumps(metric)}")
        else:
            if logger.isEnabledFor(logging.DEBUG):
                logger.debug(f"Forwarded metric: {json.dumps(metric)}")


def forward_traces(trace_payloads):
    try:
        trace_connection.send_traces(trace_payloads)
    except Exception:
        logger.exception(
            f"Exception while forwarding traces {json.dumps(trace_payloads)}"
        )
    else:
        if logger.isEnabledFor(logging.DEBUG):
            logger.debug(f"Forwarded traces: {json.dumps(trace_payloads)}")


# Utility functions


def normalize_events(events, metadata):
    normalized = []
    for event in events:
        if isinstance(event, dict):
            normalized.append(merge_dicts(event, metadata))
        elif isinstance(event, str):
            normalized.append(merge_dicts({"message": event}, metadata))
        else:
            # drop this log
            continue
    return normalized


def parse_event_type(event):
    if "Records" in event and len(event["Records"]) > 0:
        if "s3" in event["Records"][0]:
            return "s3"
        elif "Sns" in event["Records"][0]:
            return "sns"
        elif "kinesis" in event["Records"][0]:
            return "kinesis"

    elif "awslogs" in event:
        return "awslogs"

    elif "detail" in event:
        return "events"
    raise Exception("Event type not supported (see #Event supported section)")


# Handle S3 events
def s3_handler(event, context, metadata):
    s3 = boto3.client("s3")

    # Get the object from the event and show its content type
    bucket = event["Records"][0]["s3"]["bucket"]["name"]
    key = urllib.parse.unquote_plus(event["Records"][0]["s3"]["object"]["key"])

    source = parse_event_source(event, key)
    metadata[DD_SOURCE] = source
    ##default service to source value
    metadata[DD_SERVICE] = source
    ##Get the ARN of the service and set it as the hostname
    hostname = parse_service_arn(source, key, bucket, context)
    if hostname:
        metadata[DD_HOST] = hostname

    # Extract the S3 object
    response = s3.get_object(Bucket=bucket, Key=key)
    body = response["Body"]
    data = body.read()

    # Decompress data that has a .gz extension or magic header http://www.onicos.com/staff/iz/formats/gzip.html
    if key[-3:] == ".gz" or data[:2] == b"\x1f\x8b":
        with gzip.GzipFile(fileobj=BytesIO(data)) as decompress_stream:
            # Reading line by line avoid a bug where gzip would take a very long time (>5min) for
            # file around 60MB gzipped
            data = b"".join(BufferedReader(decompress_stream))

    if is_cloudtrail(str(key)):
        cloud_trail = json.loads(data)
        for event in cloud_trail["Records"]:
            # Create structured object and send it
            structured_line = merge_dicts(
                event, {"aws": {"s3": {"bucket": bucket, "key": key}}}
            )
            yield structured_line
    else:
        # Check if using multiline log regex pattern
        # and determine whether line or pattern separated logs
        data = data.decode("utf-8")
        if DD_MULTILINE_LOG_REGEX_PATTERN and multiline_regex_start_pattern.match(data):
            split_data = multiline_regex.split(data)
        else:
            split_data = data.splitlines()

        # Send lines to Datadog
        for line in split_data:
            # Create structured object and send it
            structured_line = {
                "aws": {"s3": {"bucket": bucket, "key": key}},
                "message": line,
            }
            yield structured_line


# Handle CloudWatch logs from Kinesis
def kinesis_awslogs_handler(event, context, metadata):
    def reformat_record(record):
        return {"awslogs": {"data": record["kinesis"]["data"]}}

    return itertools.chain.from_iterable(
        awslogs_handler(reformat_record(r), context, metadata) for r in event["Records"]
    )


# Handle CloudWatch logs
def awslogs_handler(event, context, metadata):
    # Get logs
    with gzip.GzipFile(
        fileobj=BytesIO(base64.b64decode(event["awslogs"]["data"]))
    ) as decompress_stream:
        # Reading line by line avoid a bug where gzip would take a very long
        # time (>5min) for file around 60MB gzipped
        data = b"".join(BufferedReader(decompress_stream))
    logs = json.loads(data)

    # Set the source on the logs
    source = logs.get("logGroup", "cloudwatch")
    metadata[DD_SOURCE] = parse_event_source(event, source)

    # Default service to source value
    metadata[DD_SERVICE] = metadata[DD_SOURCE]

    # Build aws attributes
    aws_attributes = {
        "aws": {
            "awslogs": {
                "logGroup": logs["logGroup"],
                "logStream": logs["logStream"],
                "owner": logs["owner"],
            }
        }
    }

    # Set host as log group where cloudwatch is source
    if metadata[DD_SOURCE] == "cloudwatch":
        metadata[DD_HOST] = aws_attributes["aws"]["awslogs"]["logGroup"]

    # When parsing rds logs, use the cloudwatch log group name to derive the
    # rds instance name, and add the log name of the stream ingested
    if metadata[DD_SOURCE] == "rds":
        match = rds_regex.match(logs["logGroup"])
        if match is not None:
            metadata[DD_HOST] = match.group("host")
            metadata[DD_CUSTOM_TAGS] = (
                metadata[DD_CUSTOM_TAGS] + ",logname:" + match.group("name")
            )
            # We can intuit the sourcecategory in some cases
            if match.group("name") == "postgresql":
                metadata[DD_CUSTOM_TAGS] + ",sourcecategory:" + match.group("name")

    # For Lambda logs we want to extract the function name,
    # then rebuild the arn of the monitored lambda using that name.
    # Start by splitting the log group to get the function name
    if metadata[DD_SOURCE] == "lambda":
        log_group_parts = logs["logGroup"].split("/lambda/")
        if len(log_group_parts) > 1:
            lowercase_function_name = log_group_parts[1].lower()
            # Split the arn of the forwarder to extract the prefix
            arn_parts = context.invoked_function_arn.split("function:")
            if len(arn_parts) > 0:
                arn_prefix = arn_parts[0]
                # Rebuild the arn with the lowercased function name
                lowercase_arn = arn_prefix + "function:" + lowercase_function_name
                # Add the lowercased arn as a log attribute
                arn_attributes = {"lambda": {"arn": lowercase_arn}}
                aws_attributes = merge_dicts(aws_attributes, arn_attributes)

                env_tag_exists = (
                    metadata[DD_CUSTOM_TAGS].startswith("env:")
                    or ",env:" in metadata[DD_CUSTOM_TAGS]
                )
                # If there is no env specified, default to env:none
                if not env_tag_exists:
                    metadata[DD_CUSTOM_TAGS] += ",env:none"

    # Create and send structured logs to Datadog
    for log in logs["logEvents"]:
        yield merge_dicts(log, aws_attributes)


# Handle Cloudwatch Events
def cwevent_handler(event, metadata):
    data = event

    # Set the source on the log
    source = data.get("source", "cloudwatch")
    service = source.split(".")
    if len(service) > 1:
        metadata[DD_SOURCE] = service[1]
    else:
        metadata[DD_SOURCE] = "cloudwatch"
    ##default service to source value
    metadata[DD_SERVICE] = metadata[DD_SOURCE]

    yield data


# Handle Sns events
def sns_handler(event, metadata):
    data = event
    # Set the source on the log
    metadata[DD_SOURCE] = "sns"

    for ev in data["Records"]:
        # Create structured object and send it
        structured_line = ev
        yield structured_line


def merge_dicts(a, b, path=None):
    if path is None:
        path = []
    for key in b:
        if key in a:
            if isinstance(a[key], dict) and isinstance(b[key], dict):
                merge_dicts(a[key], b[key], path + [str(key)])
            elif a[key] == b[key]:
                pass  # same leaf value
            else:
                raise Exception(
                    "Conflict while merging metadatas and the log entry at %s"
                    % ".".join(path + [str(key)])
                )
        else:
            a[key] = b[key]
    return a


cloudtrail_regex = re.compile(
    "\d+_CloudTrail_\w{2}-\w{4,9}-\d_\d{8}T\d{4}Z.+.json.gz$", re.I
)


def is_cloudtrail(key):
    match = cloudtrail_regex.search(key)
    return bool(match)


def parse_event_source(event, key):
    """Parse out the source that will be assigned to the log in Datadog

    TODO Refactor to do a more thorough parsing that will guarantee correct source identification

    Args:
        event (dict): The AWS-formatted log event that the forwarder was triggered with
        key (string): The S3 object key if the event is from S3 or the CW Log Group if the event is from CW Logs
    """
    lowercase_key = str(key).lower()

    if "elasticloadbalancing" in lowercase_key:
        return "elb"

    if "api-gateway" in lowercase_key:
        return "apigateway"

    if is_cloudtrail(str(key)) or (
        "logGroup" in event and event["logGroup"] == "CloudTrail"
    ):
        return "cloudtrail"

    if "/aws/rds" in lowercase_key:
        return "rds"

    # Use the source substrings to find if the key matches any known services
    for source in LOG_SOURCE_SUBSTRINGS:
        if source in lowercase_key:
            return source

    # If the source AWS service cannot be parsed from the key, return the service
    # that contains the logs as the source, "cloudwatch" or "s3"
    if "awslogs" in event:
        return "cloudwatch"

    if "Records" in event and len(event["Records"]) > 0:
        if "s3" in event["Records"][0]:
            return "s3"

    return "aws"


def parse_service_arn(source, key, bucket, context):
    if source == "elb":
        # For ELB logs we parse the filename to extract parameters in order to rebuild the ARN
        # 1. We extract the region from the filename
        # 2. We extract the loadbalancer name and replace the "." by "/" to match the ARN format
        # 3. We extract the id of the loadbalancer
        # 4. We build the arn
        idsplit = key.split("/")
        # If there is a prefix on the S3 bucket, idsplit[1] will be "AWSLogs"
        # Remove the prefix before splitting they key
        if len(idsplit) > 1 and idsplit[1] == "AWSLogs":
            idsplit = idsplit[1:]
            keysplit = "/".join(idsplit).split("_")
        # If no prefix, split the key
        else:
            keysplit = key.split("_")
        if len(keysplit) > 3:
            region = keysplit[2].lower()
            name = keysplit[3]
            elbname = name.replace(".", "/")
            if len(idsplit) > 1:
                idvalue = idsplit[1]
                return "arn:aws:elasticloadbalancing:{}:{}:loadbalancer/{}".format(
                    region, idvalue, elbname
                )
    if source == "s3":
        # For S3 access logs we use the bucket name to rebuild the arn
        if bucket:
            return "arn:aws:s3:::{}".format(bucket)
    if source == "cloudfront":
        # For Cloudfront logs we need to get the account and distribution id from the lambda arn and the filename
        # 1. We extract the cloudfront id  from the filename
        # 2. We extract the AWS account id from the lambda arn
        # 3. We build the arn
        namesplit = key.split("/")
        if len(namesplit) > 0:
            filename = namesplit[len(namesplit) - 1]
            # (distribution-ID.YYYY-MM-DD-HH.unique-ID.gz)
            filenamesplit = filename.split(".")
            if len(filenamesplit) > 3:
                distributionID = filenamesplit[len(filenamesplit) - 4].lower()
                arn = context.invoked_function_arn
                arnsplit = arn.split(":")
                if len(arnsplit) == 7:
                    awsaccountID = arnsplit[4].lower()
                    return "arn:aws:cloudfront::{}:distribution/{}".format(
                        awsaccountID, distributionID
                    )
    if source == "redshift":
        # For redshift logs we leverage the filename to extract the relevant information
        # 1. We extract the region from the filename
        # 2. We extract the account-id from the filename
        # 3. We extract the name of the cluster
        # 4. We build the arn: arn:aws:redshift:region:account-id:cluster:cluster-name
        namesplit = key.split("/")
        if len(namesplit) == 8:
            region = namesplit[3].lower()
            accountID = namesplit[1].lower()
            filename = namesplit[7]
            filesplit = filename.split("_")
            if len(filesplit) == 6:
                clustername = filesplit[3]
                return "arn:aws:redshift:{}:{}:cluster:{}:".format(
                    region, accountID, clustername
                )
    return


# Send forwarder metrics with tags
def send_dd_forwarder_telemetry():
    timestamp = time.time()
    tags = list(set(DD_FORWARDER_TELEMETRY["tags"]))

    lambda_stats.distribution(
        "aws.dd_forwarder.logs_forwarded",
        DD_FORWARDER_TELEMETRY["logs_forwarded"],
        timestamp=timestamp,
        tags=tags
    )

    lambda_stats.distribution(
        "aws.dd_forwarder.traces_forwarded",
        DD_FORWARDER_TELEMETRY["traces_forwarded"],
        timestamp=timestamp,
        tags=tags
    )
    
    lambda_stats.distribution(
        "aws.dd_forwarder.metrics_forwarded",
        DD_FORWARDER_TELEMETRY["metrics_forwarded"],
        timestamp=timestamp,
        tags=tags
    )<|MERGE_RESOLUTION|>--- conflicted
+++ resolved
@@ -404,12 +404,8 @@
     forward_metrics(metrics)
     DD_FORWARDER_TELEMETRY["metrics_forwarded"]+=len(metrics)
 
-<<<<<<< HEAD
     if DD_FORWARD_TRACES and len(trace_payloads) > 0:
         DD_FORWARDER_TELEMETRY["traces_forwarded"]+=len(trace_payloads)
-=======
-    if len(trace_payloads) > 0:
->>>>>>> 0f26c035
         forward_traces(trace_payloads)
 
     parse_and_submit_enhanced_metrics(logs)
