--- conflicted
+++ resolved
@@ -542,13 +542,8 @@
         elif trace and DD_FORWARD_TRACES:
             traces.append(trace)
         else:
-<<<<<<< HEAD
             logs.append(event)
-    return metrics, logs
-=======
-            logs.append(json.dumps(event))
     return metrics, logs, traces
->>>>>>> 361e2c95
 
 
 # should only be called when INCLUDE_AT_MATCH and/or EXCLUDE_AT_MATCH exist
