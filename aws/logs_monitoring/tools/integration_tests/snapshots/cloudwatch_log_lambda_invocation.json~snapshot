{
  "events": [
    {
      "data": [
        {
          "aws": {
            "awslogs": {
              "logGroup": "/aws/lambda/hello-dog-node-dev-hello12x",
              "logStream": "2020/03/05/[$LATEST]20bddfd5a2dc4c6b97ac02800eae90d0",
              "owner": "601427279990"
            },
            "function_version": "$LATEST",
            "invoked_function_arn": "arn:aws:lambda:us-east-1:0000000000:function:test"
          },
          "ddsource": "lambda",
          "ddsourcecategory": "aws",
          "ddtags": "forwardername:test,forwarder_memorysize:1536,forwarder_version:<redacted from snapshot>,env:none,account_id:0000000000,aws_account:0000000000,functionname:hello-dog-node-dev-hello12x,region:us-east-1,service:hello-dog-node-dev-hello12x",
          "host": "arn:aws:lambda:us-east-1:0000000000:function:hello-dog-node-dev-hello12x",
          "id": "35311576111948622874033876462979853992919938886093242368",
          "lambda": {
            "arn": "arn:aws:lambda:us-east-1:0000000000:function:hello-dog-node-dev-hello12x"
          },
          "message": "2020-03-05T16:30:36.113Z\t<redacted from snapshot>\tDEBUG\t[dd.trace_id=3172564172058669914 dd.span_id=14292093692483532556] {\"status\":\"debug\",\"message\":\"datadog:Patched console output with trace context\"}\n",
          "service": "hello-dog-node-dev-hello12x",
          "timestamp": 1583425836114
        },
        {
          "aws": {
            "awslogs": {
              "logGroup": "/aws/lambda/hello-dog-node-dev-hello12x",
              "logStream": "2020/03/05/[$LATEST]20bddfd5a2dc4c6b97ac02800eae90d0",
              "owner": "601427279990"
            },
            "function_version": "$LATEST",
            "invoked_function_arn": "arn:aws:lambda:us-east-1:0000000000:function:test"
          },
          "ddsource": "lambda",
          "ddsourcecategory": "aws",
          "ddtags": "forwardername:test,forwarder_memorysize:1536,forwarder_version:<redacted from snapshot>,env:none,account_id:0000000000,aws_account:0000000000,functionname:hello-dog-node-dev-hello12x,region:us-east-1,service:hello-dog-node-dev-hello12x",
          "host": "arn:aws:lambda:us-east-1:0000000000:function:hello-dog-node-dev-hello12x",
          "id": "35311576111948622874033876462979853992919938886093242369",
          "lambda": {
            "arn": "arn:aws:lambda:us-east-1:0000000000:function:hello-dog-node-dev-hello12x"
          },
          "message": "2020-03-05T16:30:36.114Z\t<redacted from snapshot>\tDEBUG\t[dd.trace_id=3172564172058669914 dd.span_id=14292093692483532556] {\"autoPatchHTTP\":true,\"tracerInitialized\":true,\"status\":\"debug\",\"message\":\"datadog:Not patching HTTP libraries\"}\n",
          "service": "hello-dog-node-dev-hello12x",
          "timestamp": 1583425836114
        },
        {
          "aws": {
            "awslogs": {
              "logGroup": "/aws/lambda/hello-dog-node-dev-hello12x",
              "logStream": "2020/03/05/[$LATEST]20bddfd5a2dc4c6b97ac02800eae90d0",
              "owner": "601427279990"
            },
            "function_version": "$LATEST",
            "invoked_function_arn": "arn:aws:lambda:us-east-1:0000000000:function:test"
          },
          "ddsource": "lambda",
          "ddsourcecategory": "aws",
          "ddtags": "forwardername:test,forwarder_memorysize:1536,forwarder_version:<redacted from snapshot>,env:none,account_id:0000000000,aws_account:0000000000,functionname:hello-dog-node-dev-hello12x,region:us-east-1,service:hello-dog-node-dev-hello12x",
          "host": "arn:aws:lambda:us-east-1:0000000000:function:hello-dog-node-dev-hello12x",
          "id": "35311576111948622874033876462979853992919938886093242370",
          "lambda": {
            "arn": "arn:aws:lambda:us-east-1:0000000000:function:hello-dog-node-dev-hello12x"
          },
          "message": "2020-03-05T16:30:36.114Z\t<redacted from snapshot>\tDEBUG\t[dd.trace_id=3172564172058669914 dd.span_id=14292093692483532556] {\"status\":\"debug\",\"message\":\"datadog:Reading trace context from env var Root=1-5e61292c-cc1229a4dfbeae1043928548;Parent=c657b77d9514f70c;Sampled=1\"}\n",
          "service": "hello-dog-node-dev-hello12x",
          "timestamp": 1583425836114
        },
        {
          "aws": {
            "awslogs": {
              "logGroup": "/aws/lambda/hello-dog-node-dev-hello12x",
              "logStream": "2020/03/05/[$LATEST]20bddfd5a2dc4c6b97ac02800eae90d0",
              "owner": "601427279990"
            },
            "function_version": "$LATEST",
            "invoked_function_arn": "arn:aws:lambda:us-east-1:0000000000:function:test"
          },
          "ddsource": "lambda",
          "ddsourcecategory": "aws",
          "ddtags": "forwardername:test,forwarder_memorysize:1536,forwarder_version:<redacted from snapshot>,env:none,account_id:0000000000,aws_account:0000000000,functionname:hello-dog-node-dev-hello12x,region:us-east-1,service:hello-dog-node-dev-hello12x",
          "host": "arn:aws:lambda:us-east-1:0000000000:function:hello-dog-node-dev-hello12x",
          "id": "35311576111948622874033876462979853992919938886093242371",
          "lambda": {
            "arn": "arn:aws:lambda:us-east-1:0000000000:function:hello-dog-node-dev-hello12x"
          },
          "message": "2020-03-05T16:30:36.114Z\t<redacted from snapshot>\tDEBUG\t[dd.trace_id=3172564172058669914 dd.span_id=14292093692483532556] {\"parentID\":\"14292093692483532556\",\"sampleMode\":2,\"source\":\"xray\",\"traceID\":\"6899143064054564168\",\"status\":\"debug\",\"message\":\"datadog:read trace context from environment\"}\n",
          "service": "hello-dog-node-dev-hello12x",
          "timestamp": 1583425836114
        },
        {
          "aws": {
            "awslogs": {
              "logGroup": "/aws/lambda/hello-dog-node-dev-hello12x",
              "logStream": "2020/03/05/[$LATEST]20bddfd5a2dc4c6b97ac02800eae90d0",
              "owner": "601427279990"
            },
            "function_version": "$LATEST",
            "invoked_function_arn": "arn:aws:lambda:us-east-1:0000000000:function:test"
          },
          "ddsource": "lambda",
          "ddsourcecategory": "aws",
          "ddtags": "forwardername:test,forwarder_memorysize:1536,forwarder_version:<redacted from snapshot>,env:none,account_id:0000000000,aws_account:0000000000,functionname:hello-dog-node-dev-hello12x,region:us-east-1,service:hello-dog-node-dev-hello12x",
          "host": "arn:aws:lambda:us-east-1:0000000000:function:hello-dog-node-dev-hello12x",
          "id": "35311576112305434797210366433244425485282312670188929029",
          "lambda": {
            "arn": "arn:aws:lambda:us-east-1:0000000000:function:hello-dog-node-dev-hello12x"
          },
          "message": "2020-03-05T16:30:36.130Z\t<redacted from snapshot>\tDEBUG\t[dd.trace_id=6899143064054564168 dd.span_id=14292093692483532556] {\"status\":\"debug\",\"message\":\"datadog:set trace context from xray with parent 14292093692483532556 from segment\"}\n",
          "service": "hello-dog-node-dev-hello12x",
          "timestamp": 1583425836130
        },
        {
          "aws": {
            "awslogs": {
              "logGroup": "/aws/lambda/hello-dog-node-dev-hello12x",
              "logStream": "2020/03/05/[$LATEST]20bddfd5a2dc4c6b97ac02800eae90d0",
              "owner": "601427279990"
            },
            "function_version": "$LATEST",
            "invoked_function_arn": "arn:aws:lambda:us-east-1:0000000000:function:test"
          },
          "ddsource": "lambda",
          "ddsourcecategory": "aws",
          "ddtags": "forwardername:test,forwarder_memorysize:1536,forwarder_version:<redacted from snapshot>,env:none,account_id:0000000000,aws_account:0000000000,functionname:hello-dog-node-dev-hello12x,region:us-east-1,service:hello-dog-node-dev-hello12x",
          "host": "arn:aws:lambda:us-east-1:0000000000:function:hello-dog-node-dev-hello12x",
          "id": "35311576113197464605151591358905854216188247130428145670",
          "lambda": {
            "arn": "arn:aws:lambda:us-east-1:0000000000:function:hello-dog-node-dev-hello12x"
          },
          "message": "2020-03-05T16:30:36.131Z\t<redacted from snapshot>\tDEBUG\t[dd.trace_id=6899143064054564168 dd.span_id=14292093692483532556] {\"status\":\"debug\",\"message\":\"datadog:set trace context from xray with parent 14292093692483532556 from segment\"}\n",
          "service": "hello-dog-node-dev-hello12x",
          "timestamp": 1583425836170
        },
        {
          "aws": {
            "awslogs": {
              "logGroup": "/aws/lambda/hello-dog-node-dev-hello12x",
              "logStream": "2020/03/05/[$LATEST]20bddfd5a2dc4c6b97ac02800eae90d0",
              "owner": "601427279990"
            },
            "function_version": "$LATEST",
            "invoked_function_arn": "arn:aws:lambda:us-east-1:0000000000:function:test"
          },
          "ddsource": "lambda",
          "ddsourcecategory": "aws",
          "ddtags": "forwardername:test,forwarder_memorysize:1536,forwarder_version:<redacted from snapshot>,env:none,account_id:0000000000,aws_account:0000000000,functionname:hello-dog-node-dev-hello12x,region:us-east-1,service:hello-dog-node-dev-hello12x",
          "host": "arn:aws:lambda:us-east-1:0000000000:function:hello-dog-node-dev-hello12x",
          "id": "35311576113197464605151591358905854216188247130428145671",
          "lambda": {
            "arn": "arn:aws:lambda:us-east-1:0000000000:function:hello-dog-node-dev-hello12x"
          },
          "message": "2020-03-05T16:30:36.131Z\t<redacted from snapshot>\tDEBUG\t[dd.trace_id=6899143064054564168 dd.span_id=14292093692483532556] {\"status\":\"debug\",\"message\":\"datadog:set trace context from xray with parent 14292093692483532556 from segment\"}\n",
          "service": "hello-dog-node-dev-hello12x",
          "timestamp": 1583425836170
        },
        {
          "aws": {
            "awslogs": {
              "logGroup": "/aws/lambda/hello-dog-node-dev-hello12x",
              "logStream": "2020/03/05/[$LATEST]20bddfd5a2dc4c6b97ac02800eae90d0",
              "owner": "601427279990"
            },
            "function_version": "$LATEST",
            "invoked_function_arn": "arn:aws:lambda:us-east-1:0000000000:function:test"
          },
          "ddsource": "lambda",
          "ddsourcecategory": "aws",
          "ddtags": "forwardername:test,forwarder_memorysize:1536,forwarder_version:<redacted from snapshot>,env:none,account_id:0000000000,aws_account:0000000000,functionname:hello-dog-node-dev-hello12x,region:us-east-1,service:hello-dog-node-dev-hello12x",
          "host": "arn:aws:lambda:us-east-1:0000000000:function:hello-dog-node-dev-hello12x",
          "id": "35311576113197464605151591358905854216188247130428145672",
          "lambda": {
            "arn": "arn:aws:lambda:us-east-1:0000000000:function:hello-dog-node-dev-hello12x"
          },
          "message": "2020-03-05T16:30:36.131Z\t<redacted from snapshot>\tDEBUG\t[dd.trace_id=6899143064054564168 dd.span_id=14292093692483532556] {\"status\":\"debug\",\"message\":\"datadog:set trace context from xray with parent 14292093692483532556 from segment\"}\n",
          "service": "hello-dog-node-dev-hello12x",
          "timestamp": 1583425836170
        },
        {
          "aws": {
            "awslogs": {
              "logGroup": "/aws/lambda/hello-dog-node-dev-hello12x",
              "logStream": "2020/03/05/[$LATEST]20bddfd5a2dc4c6b97ac02800eae90d0",
              "owner": "601427279990"
            },
            "function_version": "$LATEST",
            "invoked_function_arn": "arn:aws:lambda:us-east-1:0000000000:function:test"
          },
          "ddsource": "lambda",
          "ddsourcecategory": "aws",
          "ddtags": "forwardername:test,forwarder_memorysize:1536,forwarder_version:<redacted from snapshot>,env:none,account_id:0000000000,aws_account:0000000000,functionname:hello-dog-node-dev-hello12x,region:us-east-1,service:hello-dog-node-dev-hello12x",
          "host": "arn:aws:lambda:us-east-1:0000000000:function:hello-dog-node-dev-hello12x",
          "id": "35311576113197464605151591358905854216188247130428145673",
          "lambda": {
            "arn": "arn:aws:lambda:us-east-1:0000000000:function:hello-dog-node-dev-hello12x"
          },
          "message": "2020-03-05T16:30:36.131Z\t<redacted from snapshot>\tDEBUG\t[dd.trace_id=6899143064054564168 dd.span_id=14292093692483532556] {\"status\":\"debug\",\"message\":\"datadog:Attempting to find parent for datadog trace trace\"}\n",
          "service": "hello-dog-node-dev-hello12x",
          "timestamp": 1583425836170
        },
        {
          "aws": {
            "awslogs": {
              "logGroup": "/aws/lambda/hello-dog-node-dev-hello12x",
              "logStream": "2020/03/05/[$LATEST]20bddfd5a2dc4c6b97ac02800eae90d0",
              "owner": "601427279990"
            },
            "function_version": "$LATEST",
            "invoked_function_arn": "arn:aws:lambda:us-east-1:0000000000:function:test"
          },
          "ddsource": "lambda",
          "ddsourcecategory": "aws",
          "ddtags": "forwardername:test,forwarder_memorysize:1536,forwarder_version:<redacted from snapshot>,env:none,account_id:0000000000,aws_account:0000000000,functionname:hello-dog-node-dev-hello12x,region:us-east-1,service:hello-dog-node-dev-hello12x",
          "host": "arn:aws:lambda:us-east-1:0000000000:function:hello-dog-node-dev-hello12x",
          "id": "35311576113197464605151591358905854216188247130428145674",
          "lambda": {
            "arn": "arn:aws:lambda:us-east-1:0000000000:function:hello-dog-node-dev-hello12x"
          },
          "message": "2020-03-05T16:30:36.131Z\t<redacted from snapshot>\tDEBUG\t[dd.trace_id=6899143064054564168 dd.span_id=14292093692483532556] {\"status\":\"debug\",\"message\":\"datadog:Applying lambda context to datadog traces\"}\n",
          "service": "hello-dog-node-dev-hello12x",
          "timestamp": 1583425836170
        },
        {
          "aws": {
            "awslogs": {
              "logGroup": "/aws/lambda/hello-dog-node-dev-hello12x",
              "logStream": "2020/03/05/[$LATEST]20bddfd5a2dc4c6b97ac02800eae90d0",
              "owner": "601427279990"
            },
            "function_version": "$LATEST",
            "invoked_function_arn": "arn:aws:lambda:us-east-1:0000000000:function:test"
          },
          "ddsource": "lambda",
          "ddsourcecategory": "aws",
          "ddtags": "forwardername:test,forwarder_memorysize:1536,forwarder_version:<redacted from snapshot>,env:none,account_id:0000000000,aws_account:0000000000,functionname:hello-dog-node-dev-hello12x,region:us-east-1,service:hello-dog-node-dev-hello12x",
          "host": "arn:aws:lambda:us-east-1:0000000000:function:hello-dog-node-dev-hello12x",
          "id": "35311576113643479509122203821736568581641214360547753995",
          "lambda": {
            "arn": "arn:aws:lambda:us-east-1:0000000000:function:hello-dog-node-dev-hello12x"
          },
          "message": "2020-03-05T16:30:36.172Z\t<redacted from snapshot>\tINFO\t[dd.trace_id=6899143064054564168 dd.span_id=2927617725217152879] Request Headers undefined\n",
          "service": "hello-dog-node-dev-hello12x",
          "timestamp": 1583425836190
        },
        {
          "aws": {
            "awslogs": {
              "logGroup": "/aws/lambda/hello-dog-node-dev-hello12x",
              "logStream": "2020/03/05/[$LATEST]20bddfd5a2dc4c6b97ac02800eae90d0",
              "owner": "601427279990"
            },
            "function_version": "$LATEST",
            "invoked_function_arn": "arn:aws:lambda:us-east-1:0000000000:function:test"
          },
          "ddsource": "lambda",
          "ddsourcecategory": "aws",
          "ddtags": "forwardername:test,forwarder_memorysize:1536,forwarder_version:<redacted from snapshot>,env:none,account_id:0000000000,aws_account:0000000000,functionname:hello-dog-node-dev-hello12x,region:us-east-1,service:hello-dog-node-dev-hello12x",
          "host": "arn:aws:lambda:us-east-1:0000000000:function:hello-dog-node-dev-hello12x",
          "id": "35311576113643479509122203821736568581641214360547753996",
          "lambda": {
            "arn": "arn:aws:lambda:us-east-1:0000000000:function:hello-dog-node-dev-hello12x"
          },
          "message": "2020-03-05T16:30:36.172Z\t<redacted from snapshot>\tINFO\t[dd.trace_id=6899143064054564168 dd.span_id=2927617725217152879] Root=1-5e61292c-cc1229a4dfbeae1043928548;Parent=c657b77d9514f70c;Sampled=1\n",
          "service": "hello-dog-node-dev-hello12x",
          "timestamp": 1583425836190
        },
        {
          "aws": {
            "awslogs": {
              "logGroup": "/aws/lambda/hello-dog-node-dev-hello12x",
              "logStream": "2020/03/05/[$LATEST]20bddfd5a2dc4c6b97ac02800eae90d0",
              "owner": "601427279990"
            },
            "function_version": "$LATEST",
            "invoked_function_arn": "arn:aws:lambda:us-east-1:0000000000:function:test"
          },
          "ddsource": "lambda",
          "ddsourcecategory": "aws",
          "ddtags": "forwardername:test,forwarder_memorysize:1536,forwarder_version:<redacted from snapshot>,env:none,account_id:0000000000,aws_account:0000000000,functionname:hello-dog-node-dev-hello12x,region:us-east-1,service:hello-dog-node-dev-hello12x",
          "host": "arn:aws:lambda:us-east-1:0000000000:function:hello-dog-node-dev-hello12x",
          "id": "35311576123455807396475678004012284621606493423179137038",
          "lambda": {
            "arn": "arn:aws:lambda:us-east-1:0000000000:function:hello-dog-node-dev-hello12x"
          },
          "message": "2020-03-05T16:30:36.592Z\t<redacted from snapshot>\tINFO\t[dd.trace_id=6899143064054564168 dd.span_id=3694123456155101779] 8103.047457805628\n",
          "service": "hello-dog-node-dev-hello12x",
          "timestamp": 1583425836630
        },
        {
          "aws": {
            "awslogs": {
              "logGroup": "/aws/lambda/hello-dog-node-dev-hello12x",
              "logStream": "2020/03/05/[$LATEST]20bddfd5a2dc4c6b97ac02800eae90d0",
              "owner": "601427279990"
            },
            "function_version": "$LATEST",
            "invoked_function_arn": "arn:aws:lambda:us-east-1:0000000000:function:test"
          },
          "ddsource": "lambda",
          "ddsourcecategory": "aws",
          "ddtags": "forwardername:test,forwarder_memorysize:1536,forwarder_version:<redacted from snapshot>,env:none,account_id:0000000000,aws_account:0000000000,functionname:hello-dog-node-dev-hello12x,region:us-east-1,service:hello-dog-node-dev-hello12x",
          "host": "arn:aws:lambda:us-east-1:0000000000:function:hello-dog-node-dev-hello12x",
          "id": "35311576123478108141674208627153820339879141784685117455",
          "lambda": {
            "arn": "arn:aws:lambda:us-east-1:0000000000:function:hello-dog-node-dev-hello12x"
          },
          "message": "2020-03-05T16:30:36.631Z\t<redacted from snapshot>\tINFO\t[dd.trace_id=6899143064054564168 dd.span_id=2927617725217152879] Finishing Span\n",
          "service": "hello-dog-node-dev-hello12x",
          "timestamp": 1583425836631
        },
        {
          "aws": {
            "awslogs": {
              "logGroup": "/aws/lambda/hello-dog-node-dev-hello12x",
              "logStream": "2020/03/05/[$LATEST]20bddfd5a2dc4c6b97ac02800eae90d0",
              "owner": "601427279990"
            },
            "function_version": "$LATEST",
            "invoked_function_arn": "arn:aws:lambda:us-east-1:0000000000:function:test"
          },
          "ddsource": "lambda",
          "ddsourcecategory": "aws",
          "ddtags": "forwardername:test,forwarder_memorysize:1536,forwarder_version:<redacted from snapshot>,env:none,account_id:0000000000,aws_account:0000000000,functionname:hello-dog-node-dev-hello12x,region:us-east-1,service:hello-dog-node-dev-hello12x",
          "host": "arn:aws:lambda:us-east-1:0000000000:function:hello-dog-node-dev-hello12x",
          "id": "35311576126131896820299352780996570814324296803896786961",
          "lambda": {
            "arn": "arn:aws:lambda:us-east-1:0000000000:function:hello-dog-node-dev-hello12x"
          },
          "message": "END RequestId: <redacted from snapshot>\n",
          "service": "hello-dog-node-dev-hello12x",
          "timestamp": 1583425836750
        },
        {
          "aws": {
            "awslogs": {
              "logGroup": "/aws/lambda/hello-dog-node-dev-hello12x",
              "logStream": "2020/03/05/[$LATEST]20bddfd5a2dc4c6b97ac02800eae90d0",
              "owner": "601427279990"
            },
            "function_version": "$LATEST",
            "invoked_function_arn": "arn:aws:lambda:us-east-1:0000000000:function:test"
          },
          "ddsource": "lambda",
          "ddsourcecategory": "aws",
          "ddtags": "forwardername:test,forwarder_memorysize:1536,forwarder_version:<redacted from snapshot>,env:none,account_id:0000000000,aws_account:0000000000,functionname:hello-dog-node-dev-hello12x,region:us-east-1,service:hello-dog-node-dev-hello12x",
          "host": "arn:aws:lambda:us-east-1:0000000000:function:hello-dog-node-dev-hello12x",
          "id": "35311576126131896820299352780996570814324296803896786962",
          "lambda": {
            "arn": "arn:aws:lambda:us-east-1:0000000000:function:hello-dog-node-dev-hello12x"
          },
          "message": "REPORT RequestId: <redacted from snapshot>\tDuration: 619.31 ms\tBilled Duration: 700 ms\tMemory Size: 128 MB\tMax Memory Used: 118 MB\t\nXRAY TraceId: 1-5e61292c-cc1229a4dfbeae1043928548\tSegmentId: 07a85e713f6302b2\tSampled: true\t\n",
          "service": "hello-dog-node-dev-hello12x",
          "timestamp": 1583425836750
        }
      ],
      "headers": {
        "Accept": "*/*",
        "Accept-Encoding": "gzip, deflate",
        "Connection": "keep-alive",
        "Content-Length": "<redacted from snapshot>",
        "Content-type": "application/json",
        "DD-API-KEY": "abcdefghijklmnopqrstuvwxyz012345",
        "DD-EVP-ORIGIN": "aws_forwarder",
        "DD-EVP-ORIGIN-VERSION": "<redacted from snapshot>",
        "Host": "recorder:8080",
        "User-Agent": "<redacted from snapshot>",
        "x-datadog-parent-id": "<redacted from snapshot>",
        "x-datadog-sampling-priority": "2",
        "x-datadog-trace-id": "4842834437835386637"
      },
      "path": "/api/v2/logs",
      "verb": "POST"
    },
    {
      "data": {
        "env": "none",
        "traces": [
          {
            "spans": [
              {
                "duration": "458278320",
                "meta": {
                  "_dd.origin": "lambda",
                  "account_id": "0000000000",
                  "aws_account": "0000000000",
                  "forwarder_memorysize": "1536",
                  "forwarder_version": "<redacted from snapshot>",
                  "forwardername": "test",
                  "functionname": "hello-dog-node-dev-hello12x",
                  "language": "javascript",
                  "region": "us-east-1"
                },
                "metrics": {
                  "_sample_rate": 1.0,
                  "_sampling_priority_v1": 2.0
                },
                "name": "calculation-long-number",
                "parentID": "2927617725217152879",
                "resource": "calculation-long-number",
                "service": "hello-dog-node-dev-hello12x",
                "spanID": "3694123456155101779",
                "start": "1583425836164691700",
                "traceID": "6899143064054564168"
              },
              {
                "duration": "13428",
                "meta": {
                  "_dd.origin": "lambda",
                  "account_id": "0000000000",
                  "aws_account": "0000000000",
                  "forwarder_memorysize": "1536",
                  "forwarder_version": "<redacted from snapshot>",
                  "forwardername": "test",
                  "functionname": "hello-dog-node-dev-hello12x",
                  "language": "javascript",
                  "region": "us-east-1"
                },
                "metrics": {
                  "_sample_rate": 1.0,
                  "_sampling_priority_v1": 2.0
                },
                "name": "recursive-func",
                "parentID": "5202649218623954467",
                "resource": "recursive-func",
                "service": "hello-dog-node-dev-hello12x",
                "spanID": "1738181381438651579",
                "start": "1583425836623188200",
                "traceID": "6899143064054564168"
              },
              {
                "duration": "35645",
                "meta": {
                  "_dd.origin": "lambda",
                  "account_id": "0000000000",
                  "aws_account": "0000000000",
                  "forwarder_memorysize": "1536",
                  "forwarder_version": "<redacted from snapshot>",
                  "forwardername": "test",
                  "functionname": "hello-dog-node-dev-hello12x",
                  "language": "javascript",
                  "region": "us-east-1"
                },
                "metrics": {
                  "_sample_rate": 1.0,
                  "_sampling_priority_v1": 2.0
                },
                "name": "recursive-func",
                "parentID": "5998620148937486365",
                "resource": "recursive-func",
                "service": "hello-dog-node-dev-hello12x",
                "spanID": "5202649218623954467",
                "start": "1583425836623169000",
                "traceID": "6899143064054564168"
              },
              {
                "duration": "9277",
                "meta": {
                  "_dd.origin": "lambda",
                  "account_id": "0000000000",
                  "aws_account": "0000000000",
                  "forwarder_memorysize": "1536",
                  "forwarder_version": "<redacted from snapshot>",
                  "forwardername": "test",
                  "functionname": "hello-dog-node-dev-hello12x",
                  "language": "javascript",
                  "region": "us-east-1"
                },
                "metrics": {
                  "_sample_rate": 1.0,
                  "_sampling_priority_v1": 2.0
                },
                "name": "recursive-func",
                "parentID": "3380767519770723072",
                "resource": "recursive-func",
                "service": "hello-dog-node-dev-hello12x",
                "spanID": "2282933403056196235",
                "start": "1583425836623226000",
                "traceID": "6899143064054564168"
              },
              {
                "duration": "26367",
                "meta": {
                  "_dd.origin": "lambda",
                  "account_id": "0000000000",
                  "aws_account": "0000000000",
                  "forwarder_memorysize": "1536",
                  "forwarder_version": "<redacted from snapshot>",
                  "forwardername": "test",
                  "functionname": "hello-dog-node-dev-hello12x",
                  "language": "javascript",
                  "region": "us-east-1"
                },
                "metrics": {
                  "_sample_rate": 1.0,
                  "_sampling_priority_v1": 2.0
                },
                "name": "recursive-func",
                "parentID": "5998620148937486365",
                "resource": "recursive-func",
                "service": "hello-dog-node-dev-hello12x",
                "spanID": "3380767519770723072",
                "start": "1583425836623211000",
                "traceID": "6899143064054564168"
              },
              {
                "duration": "127197",
                "meta": {
                  "_dd.origin": "lambda",
                  "account_id": "0000000000",
                  "aws_account": "0000000000",
                  "forwarder_memorysize": "1536",
                  "forwarder_version": "<redacted from snapshot>",
                  "forwardername": "test",
                  "functionname": "hello-dog-node-dev-hello12x",
                  "language": "javascript",
                  "region": "us-east-1"
                },
                "metrics": {
                  "_sample_rate": 1.0,
                  "_sampling_priority_v1": 2.0
                },
                "name": "recursive-func",
                "parentID": "2927617725217152879",
                "resource": "recursive-func",
                "service": "hello-dog-node-dev-hello12x",
                "spanID": "5998620148937486365",
                "start": "1583425836623111700",
                "traceID": "6899143064054564168"
              },
              {
                "duration": "499751709",
                "meta": {
                  "_dd.origin": "lambda",
                  "account_id": "0000000000",
                  "aws_account": "0000000000",
                  "dns.address": "0.0.0.0",
                  "dns.hostname": "0.0.0.0",
                  "forwarder_memorysize": "1536",
                  "forwarder_version": "<redacted from snapshot>",
                  "forwardername": "test",
                  "functionname": "hello-dog-node-dev-hello12x",
                  "region": "us-east-1",
                  "span.kind": "client"
                },
                "metrics": {
                  "_sample_rate": 1.0,
                  "_sampling_priority_v1": 2.0,
                  "_top_level": 1.0
                },
                "name": "dns.lookup",
                "parentID": "2927617725217152879",
                "resource": "0.0.0.0",
                "service": "hello-dog-node-dev-hello12x-dns",
                "spanID": "6811927158109850313",
                "start": "1583425836123944000",
                "traceID": "6899143064054564168"
              },
              {
                "duration": "218750",
                "meta": {
                  "_dd.origin": "lambda",
                  "account_id": "0000000000",
                  "aws_account": "0000000000",
                  "dns.address": "169.254.79.2",
                  "dns.hostname": "169.254.79.2",
                  "forwarder_memorysize": "1536",
                  "forwarder_version": "<redacted from snapshot>",
                  "forwardername": "test",
                  "functionname": "hello-dog-node-dev-hello12x",
                  "region": "us-east-1",
                  "span.kind": "client"
                },
                "metrics": {
                  "_sample_rate": 1.0,
                  "_sampling_priority_v1": 2.0,
                  "_top_level": 1.0
                },
                "name": "dns.lookup",
                "parentID": "2927617725217152879",
                "resource": "169.254.79.2",
                "service": "hello-dog-node-dev-hello12x-dns",
                "spanID": "7325853929267943283",
                "start": "1583425836623786500",
                "traceID": "6899143064054564168"
              },
              {
                "duration": "460493896",
                "meta": {
                  "_dd.origin": "lambda",
                  "account_id": "0000000000",
                  "aws_account": "0000000000",
                  "dns.address": "172.217.15.68",
                  "dns.hostname": "www.google.com",
                  "forwarder_memorysize": "1536",
                  "forwarder_version": "<redacted from snapshot>",
                  "forwardername": "test",
                  "functionname": "hello-dog-node-dev-hello12x",
                  "region": "us-east-1",
                  "span.kind": "client"
                },
                "metrics": {
                  "_dd1.sr.eausr": 1.0,
                  "_sample_rate": 1.0,
                  "_sampling_priority_v1": 2.0,
                  "_top_level": 1.0
                },
                "name": "dns.lookup",
                "parentID": "5181421763343194920",
                "resource": "www.google.com",
                "service": "hello-dog-node-dev-hello12x-dns",
                "spanID": "6696506019546132474",
                "start": "1583425836164049000",
                "traceID": "6899143064054564168"
              },
              {
                "duration": "479066650",
                "meta": {
                  "_dd.origin": "lambda",
                  "account_id": "0000000000",
                  "aws_account": "0000000000",
                  "forwarder_memorysize": "1536",
                  "forwarder_version": "<redacted from snapshot>",
                  "forwardername": "test",
                  "functionname": "hello-dog-node-dev-hello12x",
                  "out.host": "www.google.com",
                  "out.port": "443",
                  "region": "us-east-1",
                  "span.kind": "client",
                  "tcp.family": "IPv4",
                  "tcp.local.address": "169.254.76.1",
                  "tcp.local.port": "37484",
                  "tcp.remote.host": "www.google.com",
                  "tcp.remote.port": "443"
                },
                "metrics": {
                  "_sample_rate": 1.0,
                  "_sampling_priority_v1": 2.0,
                  "_sublayers.duration.by_service.sublayer_service:hello-dog-node-dev-hello12x-dns": 460493896.0,
                  "_sublayers.duration.by_service.sublayer_service:hello-dog-node-dev-hello12x-tcp": 18572754.0,
                  "_sublayers.span_count": 2.0,
                  "_top_level": 1.0
                },
                "name": "tcp.connect",
                "parentID": "6008770062380438555",
                "resource": "www.google.com:443",
                "service": "hello-dog-node-dev-hello12x-tcp",
                "spanID": "5181421763343194920",
                "start": "1583425836163914000",
                "traceID": "6899143064054564168"
              },
              {
                "duration": "577401367",
                "meta": {
                  "_dd.origin": "lambda",
                  "account_id": "0000000000",
                  "aws_account": "0000000000",
                  "forwarder_memorysize": "1536",
                  "forwarder_version": "<redacted from snapshot>",
                  "forwardername": "test",
                  "functionname": "hello-dog-node-dev-hello12x",
                  "http.method": "GET",
                  "http.status_code": "200",
                  "http.url": "https://www.google.com/",
                  "region": "us-east-1",
                  "span.kind": "client"
                },
                "metrics": {
                  "_sample_rate": 1.0,
                  "_sampling_priority_v1": 2.0,
                  "_sublayers.duration.by_service.sublayer_service:hello-dog-node-dev-hello12x-dns": 460493896.0,
                  "_sublayers.duration.by_service.sublayer_service:hello-dog-node-dev-hello12x-http-client": 98334717.0,
                  "_sublayers.duration.by_service.sublayer_service:hello-dog-node-dev-hello12x-tcp": 18572754.0,
                  "_sublayers.duration.by_type.sublayer_type:http": 98334717.0,
                  "_sublayers.span_count": 3.0,
                  "_top_level": 1.0
                },
                "name": "http.request",
                "parentID": "2927617725217152879",
                "resource": "GET",
                "service": "hello-dog-node-dev-hello12x-http-client",
                "spanID": "6008770062380438555",
                "start": "1583425836124274200",
                "traceID": "6899143064054564168",
                "type": "http"
              },
              {
                "duration": "578297119",
                "meta": {
                  "_dd.origin": "lambda",
                  "account_id": "0000000000",
                  "aws_account": "0000000000",
                  "cold_start": "false",
                  "forwarder_memorysize": "1536",
                  "forwarder_version": "<redacted from snapshot>",
                  "forwardername": "test",
                  "function_arn": "arn:aws:lambda:us-east-1:601427279990:function:hello-dog-node-dev-hello12x",
                  "functionname": "hello-dog-node-dev-hello12x",
                  "language": "javascript",
                  "region": "us-east-1",
                  "request_id": "<redacted from snapshot>",
                  "resource_names": "hello-dog-node-dev-hello12x"
                },
                "metrics": {
                  "_sample_rate": 1.0,
                  "_sampling_priority_v1": 2.0,
                  "_sublayers.duration.by_service.sublayer_service:hello-dog-node-dev-hello12x": 153367391.0,
                  "_sublayers.duration.by_service.sublayer_service:hello-dog-node-dev-hello12x-dns": 327909657.0,
                  "_sublayers.duration.by_service.sublayer_service:hello-dog-node-dev-hello12x-http-client": 78514817.0,
                  "_sublayers.duration.by_service.sublayer_service:hello-dog-node-dev-hello12x-tcp": 18505254.0,
                  "_sublayers.duration.by_type.sublayer_type:http": 78514817.0,
                  "_sublayers.span_count": 12.0,
                  "_top_level": 1.0
                },
                "name": "aws.lambda",
                "parentID": "14292093692483532556",
                "resource": "handler.hello",
                "service": "hello-dog-node-dev-hello12x",
                "spanID": "2927617725217152879",
                "start": "1583425836123549200",
                "traceID": "6899143064054564168"
              }
            ],
            "startTime": "1583425836123549200",
            "traceID": "6899143064054564168"
          }
<<<<<<< HEAD
=======
        ],
        "transactions": [
          {
            "duration": "499751709",
            "meta": {
              "_dd.origin": "lambda",
              "account_id": "0000000000",
              "aws_account": "0000000000",
              "dns.address": "0.0.0.0",
              "dns.hostname": "0.0.0.0",
              "forwarder_memorysize": "1536",
              "forwarder_version": "<redacted from snapshot>",
              "forwardername": "test",
              "functionname": "hello-dog-node-dev-hello12x",
              "region": "us-east-1",
              "span.kind": "client"
            },
            "metrics": {
              "_sample_rate": 1.0,
              "_sampling_priority_v1": 2.0,
              "_top_level": 1.0
            },
            "name": "dns.lookup",
            "parentID": "2927617725217152879",
            "resource": "0.0.0.0",
            "service": "hello-dog-node-dev-hello12x-dns",
            "spanID": "6811927158109850313",
            "start": "1583425836123944000",
            "traceID": "6899143064054564168"
          },
          {
            "duration": "218750",
            "meta": {
              "_dd.origin": "lambda",
              "account_id": "0000000000",
              "aws_account": "0000000000",
              "dns.address": "169.254.79.2",
              "dns.hostname": "169.254.79.2",
              "forwarder_memorysize": "1536",
              "forwarder_version": "<redacted from snapshot>",
              "forwardername": "test",
              "functionname": "hello-dog-node-dev-hello12x",
              "region": "us-east-1",
              "span.kind": "client"
            },
            "metrics": {
              "_sample_rate": 1.0,
              "_sampling_priority_v1": 2.0,
              "_top_level": 1.0
            },
            "name": "dns.lookup",
            "parentID": "2927617725217152879",
            "resource": "169.254.79.2",
            "service": "hello-dog-node-dev-hello12x-dns",
            "spanID": "7325853929267943283",
            "start": "1583425836623786500",
            "traceID": "6899143064054564168"
          },
          {
            "duration": "460493896",
            "meta": {
              "_dd.origin": "lambda",
              "account_id": "0000000000",
              "aws_account": "0000000000",
              "dns.address": "172.217.15.68",
              "dns.hostname": "www.google.com",
              "forwarder_memorysize": "1536",
              "forwarder_version": "<redacted from snapshot>",
              "forwardername": "test",
              "functionname": "hello-dog-node-dev-hello12x",
              "region": "us-east-1",
              "span.kind": "client"
            },
            "metrics": {
              "_dd1.sr.eausr": 1.0,
              "_sample_rate": 1.0,
              "_sampling_priority_v1": 2.0,
              "_top_level": 1.0
            },
            "name": "dns.lookup",
            "parentID": "5181421763343194920",
            "resource": "www.google.com",
            "service": "hello-dog-node-dev-hello12x-dns",
            "spanID": "6696506019546132474",
            "start": "1583425836164049000",
            "traceID": "6899143064054564168"
          },
          {
            "duration": "479066650",
            "meta": {
              "_dd.origin": "lambda",
              "account_id": "0000000000",
              "aws_account": "0000000000",
              "forwarder_memorysize": "1536",
              "forwarder_version": "<redacted from snapshot>",
              "forwardername": "test",
              "functionname": "hello-dog-node-dev-hello12x",
              "out.host": "www.google.com",
              "out.port": "443",
              "region": "us-east-1",
              "span.kind": "client",
              "tcp.family": "IPv4",
              "tcp.local.address": "169.254.76.1",
              "tcp.local.port": "37484",
              "tcp.remote.host": "www.google.com",
              "tcp.remote.port": "443"
            },
            "metrics": {
              "_sample_rate": 1.0,
              "_sampling_priority_v1": 2.0,
              "_sublayers.duration.by_service.sublayer_service:hello-dog-node-dev-hello12x-dns": 460493896.0,
              "_sublayers.duration.by_service.sublayer_service:hello-dog-node-dev-hello12x-tcp": 18572754.0,
              "_sublayers.span_count": 2.0,
              "_top_level": 1.0
            },
            "name": "tcp.connect",
            "parentID": "6008770062380438555",
            "resource": "www.google.com:443",
            "service": "hello-dog-node-dev-hello12x-tcp",
            "spanID": "5181421763343194920",
            "start": "1583425836163914000",
            "traceID": "6899143064054564168"
          },
          {
            "duration": "577401367",
            "meta": {
              "_dd.origin": "lambda",
              "account_id": "0000000000",
              "aws_account": "0000000000",
              "forwarder_memorysize": "1536",
              "forwarder_version": "<redacted from snapshot>",
              "forwardername": "test",
              "functionname": "hello-dog-node-dev-hello12x",
              "http.method": "GET",
              "http.status_code": "200",
              "http.url": "https://www.google.com/",
              "region": "us-east-1",
              "span.kind": "client"
            },
            "metrics": {
              "_sample_rate": 1.0,
              "_sampling_priority_v1": 2.0,
              "_sublayers.duration.by_service.sublayer_service:hello-dog-node-dev-hello12x-dns": 460493896.0,
              "_sublayers.duration.by_service.sublayer_service:hello-dog-node-dev-hello12x-http-client": 98334717.0,
              "_sublayers.duration.by_service.sublayer_service:hello-dog-node-dev-hello12x-tcp": 18572754.0,
              "_sublayers.duration.by_type.sublayer_type:http": 98334717.0,
              "_sublayers.span_count": 3.0,
              "_top_level": 1.0
            },
            "name": "http.request",
            "parentID": "2927617725217152879",
            "resource": "GET",
            "service": "hello-dog-node-dev-hello12x-http-client",
            "spanID": "6008770062380438555",
            "start": "1583425836124274200",
            "traceID": "6899143064054564168",
            "type": "http"
          },
          {
            "duration": "578297119",
            "meta": {
              "_dd.origin": "lambda",
              "account_id": "0000000000",
              "aws_account": "0000000000",
              "cold_start": "false",
              "forwarder_memorysize": "1536",
              "forwarder_version": "<redacted from snapshot>",
              "forwardername": "test",
              "function_arn": "arn:aws:lambda:us-east-1:601427279990:function:hello-dog-node-dev-hello12x",
              "functionname": "hello-dog-node-dev-hello12x",
              "language": "javascript",
              "region": "us-east-1",
              "request_id": "<redacted from snapshot>",
              "resource_names": "hello-dog-node-dev-hello12x"
            },
            "metrics": {
              "_sample_rate": 1.0,
              "_sampling_priority_v1": 2.0,
              "_sublayers.duration.by_service.sublayer_service:hello-dog-node-dev-hello12x": 153367391.0,
              "_sublayers.duration.by_service.sublayer_service:hello-dog-node-dev-hello12x-dns": 327909657.0,
              "_sublayers.duration.by_service.sublayer_service:hello-dog-node-dev-hello12x-http-client": 78514817.0,
              "_sublayers.duration.by_service.sublayer_service:hello-dog-node-dev-hello12x-tcp": 18505254.0,
              "_sublayers.duration.by_type.sublayer_type:http": 78514817.0,
              "_sublayers.span_count": 12.0,
              "_top_level": 1.0
            },
            "name": "aws.lambda",
            "parentID": "14292093692483532556",
            "resource": "handler.hello",
            "service": "hello-dog-node-dev-hello12x",
            "spanID": "2927617725217152879",
            "start": "1583425836123549200",
            "traceID": "6899143064054564168"
          }
>>>>>>> 04cc750e
        ]
      },
      "headers": {
        "Accept-Encoding": "gzip",
        "Content-Encoding": "identity",
        "Content-Length": "<redacted from snapshot>",
        "Content-Type": "application/x-protobuf",
        "Dd-Api-Key": "abcdefghijklmnopqrstuvwxyz012345",
        "Host": "recorder:8080",
        "User-Agent": "<redacted from snapshot>"
      },
      "path": "/api/v0.2/traces",
      "verb": "POST"
    },
    {
      "data": {
        "series": [
          {
            "device": null,
            "host": null,
            "interval": 10,
            "metric": "aws.dd_forwarder.list_tags_log_group_api_call",
            "points": "<redacted from snapshot>",
            "tags": [
              "forwardername:test",
              "forwarder_memorysize:1536",
              "forwarder_version:<redacted from snapshot>",
              "event_type:awslogs"
            ],
            "type": "distribution"
          },
          {
            "device": null,
            "host": null,
            "interval": 10,
            "metric": "aws.dd_forwarder.incoming_events",
            "points": "<redacted from snapshot>",
            "tags": [
              "forwardername:test",
              "forwarder_memorysize:1536",
              "forwarder_version:<redacted from snapshot>",
              "event_type:awslogs"
            ],
            "type": "distribution"
          },
          {
            "device": null,
            "host": null,
            "interval": 10,
            "metric": "aws.dd_forwarder.logs_forwarded",
            "points": "<redacted from snapshot>",
            "tags": [
              "forwardername:test",
              "forwarder_memorysize:1536",
              "forwarder_version:<redacted from snapshot>",
              "event_type:awslogs"
            ],
            "type": "distribution"
          },
          {
            "device": null,
            "host": null,
            "interval": 10,
            "metric": "aws.dd_forwarder.metrics_forwarded",
            "points": "<redacted from snapshot>",
            "tags": [
              "forwardername:test",
              "forwarder_memorysize:1536",
              "forwarder_version:<redacted from snapshot>",
              "event_type:awslogs"
            ],
            "type": "distribution"
          },
          {
            "device": null,
            "host": null,
            "interval": 10,
            "metric": "aws.dd_forwarder.traces_forwarded",
            "points": "<redacted from snapshot>",
            "tags": [
              "forwardername:test",
              "forwarder_memorysize:1536",
              "forwarder_version:<redacted from snapshot>",
              "event_type:awslogs"
            ],
            "type": "distribution"
          },
          {
            "device": null,
            "host": null,
            "interval": 10,
            "metric": "aws.lambda.enhanced.invocations",
            "points": "<redacted from snapshot>",
            "tags": [
              "region:us-east-1",
              "account_id:601427279990",
              "functionname:hello-dog-node-dev-hello12x",
              "cold_start:false",
              "memorysize:128",
              "runtime:nodejs12.x",
              "function_arn:arn:aws:lambda:us-east-1:0000000000:function:hello-dog-node-dev-hello12x",
              "forwardername:test",
              "forwarder_memorysize:1536",
              "forwarder_version:<redacted from snapshot>",
              "env:none",
              "account_id:0000000000",
              "aws_account:0000000000",
              "functionname:hello-dog-node-dev-hello12x",
              "region:us-east-1",
              "service:hello-dog-node-dev-hello12x"
            ],
            "type": "distribution"
          },
          {
            "device": null,
            "host": null,
            "interval": 10,
            "metric": "hello.js10x.dog-2",
            "points": "<redacted from snapshot>",
            "tags": [
              "dd_lambda_layer:datadog-nodev12.14.1",
              "function_arn:arn:aws:lambda:us-east-1:0000000000:function:hello-dog-node-dev-hello12x",
              "forwardername:test",
              "forwarder_memorysize:1536",
              "forwarder_version:<redacted from snapshot>",
              "env:none",
              "account_id:0000000000",
              "aws_account:0000000000",
              "functionname:hello-dog-node-dev-hello12x",
              "region:us-east-1",
              "service:hello-dog-node-dev-hello12x"
            ],
            "type": "distribution"
          },
          {
            "device": null,
            "host": null,
            "interval": 10,
            "metric": "aws.lambda.enhanced.duration",
            "points": "<redacted from snapshot>",
            "tags": [
              "memorysize:128",
              "cold_start:false",
              "region:us-east-1",
              "account_id:0000000000",
              "aws_account:0000000000",
              "functionname:hello-dog-node-dev-hello12x"
            ],
            "type": "distribution"
          },
          {
            "device": null,
            "host": null,
            "interval": 10,
            "metric": "aws.lambda.enhanced.billed_duration",
            "points": "<redacted from snapshot>",
            "tags": [
              "memorysize:128",
              "cold_start:false",
              "region:us-east-1",
              "account_id:0000000000",
              "aws_account:0000000000",
              "functionname:hello-dog-node-dev-hello12x"
            ],
            "type": "distribution"
          },
          {
            "device": null,
            "host": null,
            "interval": 10,
            "metric": "aws.lambda.enhanced.max_memory_used",
            "points": "<redacted from snapshot>",
            "tags": [
              "memorysize:128",
              "cold_start:false",
              "region:us-east-1",
              "account_id:0000000000",
              "aws_account:0000000000",
              "functionname:hello-dog-node-dev-hello12x"
            ],
            "type": "distribution"
          },
          {
            "device": null,
            "host": null,
            "interval": 10,
            "metric": "aws.lambda.enhanced.estimated_cost",
            "points": "<redacted from snapshot>",
            "tags": [
              "memorysize:128",
              "cold_start:false",
              "region:us-east-1",
              "account_id:0000000000",
              "aws_account:0000000000",
              "functionname:hello-dog-node-dev-hello12x"
            ],
            "type": "distribution"
          }
        ]
      },
      "headers": {
        "Accept": "*/*",
        "Accept-Encoding": "gzip, deflate",
        "Connection": "keep-alive",
        "Content-Encoding": "deflate",
        "Content-Length": "<redacted from snapshot>",
        "Content-Type": "application/json",
        "Host": "recorder:8080",
        "User-Agent": "<redacted from snapshot>",
        "x-datadog-parent-id": "<redacted from snapshot>",
        "x-datadog-sampling-priority": "2",
        "x-datadog-trace-id": "4842834437835386637"
      },
      "path": "/api/v1/distribution_points?api_key=abcdefghijklmnopqrstuvwxyz012345",
      "verb": "POST"
    }
  ]
}<|MERGE_RESOLUTION|>--- conflicted
+++ resolved
@@ -725,203 +725,6 @@
             "startTime": "1583425836123549200",
             "traceID": "6899143064054564168"
           }
-<<<<<<< HEAD
-=======
-        ],
-        "transactions": [
-          {
-            "duration": "499751709",
-            "meta": {
-              "_dd.origin": "lambda",
-              "account_id": "0000000000",
-              "aws_account": "0000000000",
-              "dns.address": "0.0.0.0",
-              "dns.hostname": "0.0.0.0",
-              "forwarder_memorysize": "1536",
-              "forwarder_version": "<redacted from snapshot>",
-              "forwardername": "test",
-              "functionname": "hello-dog-node-dev-hello12x",
-              "region": "us-east-1",
-              "span.kind": "client"
-            },
-            "metrics": {
-              "_sample_rate": 1.0,
-              "_sampling_priority_v1": 2.0,
-              "_top_level": 1.0
-            },
-            "name": "dns.lookup",
-            "parentID": "2927617725217152879",
-            "resource": "0.0.0.0",
-            "service": "hello-dog-node-dev-hello12x-dns",
-            "spanID": "6811927158109850313",
-            "start": "1583425836123944000",
-            "traceID": "6899143064054564168"
-          },
-          {
-            "duration": "218750",
-            "meta": {
-              "_dd.origin": "lambda",
-              "account_id": "0000000000",
-              "aws_account": "0000000000",
-              "dns.address": "169.254.79.2",
-              "dns.hostname": "169.254.79.2",
-              "forwarder_memorysize": "1536",
-              "forwarder_version": "<redacted from snapshot>",
-              "forwardername": "test",
-              "functionname": "hello-dog-node-dev-hello12x",
-              "region": "us-east-1",
-              "span.kind": "client"
-            },
-            "metrics": {
-              "_sample_rate": 1.0,
-              "_sampling_priority_v1": 2.0,
-              "_top_level": 1.0
-            },
-            "name": "dns.lookup",
-            "parentID": "2927617725217152879",
-            "resource": "169.254.79.2",
-            "service": "hello-dog-node-dev-hello12x-dns",
-            "spanID": "7325853929267943283",
-            "start": "1583425836623786500",
-            "traceID": "6899143064054564168"
-          },
-          {
-            "duration": "460493896",
-            "meta": {
-              "_dd.origin": "lambda",
-              "account_id": "0000000000",
-              "aws_account": "0000000000",
-              "dns.address": "172.217.15.68",
-              "dns.hostname": "www.google.com",
-              "forwarder_memorysize": "1536",
-              "forwarder_version": "<redacted from snapshot>",
-              "forwardername": "test",
-              "functionname": "hello-dog-node-dev-hello12x",
-              "region": "us-east-1",
-              "span.kind": "client"
-            },
-            "metrics": {
-              "_dd1.sr.eausr": 1.0,
-              "_sample_rate": 1.0,
-              "_sampling_priority_v1": 2.0,
-              "_top_level": 1.0
-            },
-            "name": "dns.lookup",
-            "parentID": "5181421763343194920",
-            "resource": "www.google.com",
-            "service": "hello-dog-node-dev-hello12x-dns",
-            "spanID": "6696506019546132474",
-            "start": "1583425836164049000",
-            "traceID": "6899143064054564168"
-          },
-          {
-            "duration": "479066650",
-            "meta": {
-              "_dd.origin": "lambda",
-              "account_id": "0000000000",
-              "aws_account": "0000000000",
-              "forwarder_memorysize": "1536",
-              "forwarder_version": "<redacted from snapshot>",
-              "forwardername": "test",
-              "functionname": "hello-dog-node-dev-hello12x",
-              "out.host": "www.google.com",
-              "out.port": "443",
-              "region": "us-east-1",
-              "span.kind": "client",
-              "tcp.family": "IPv4",
-              "tcp.local.address": "169.254.76.1",
-              "tcp.local.port": "37484",
-              "tcp.remote.host": "www.google.com",
-              "tcp.remote.port": "443"
-            },
-            "metrics": {
-              "_sample_rate": 1.0,
-              "_sampling_priority_v1": 2.0,
-              "_sublayers.duration.by_service.sublayer_service:hello-dog-node-dev-hello12x-dns": 460493896.0,
-              "_sublayers.duration.by_service.sublayer_service:hello-dog-node-dev-hello12x-tcp": 18572754.0,
-              "_sublayers.span_count": 2.0,
-              "_top_level": 1.0
-            },
-            "name": "tcp.connect",
-            "parentID": "6008770062380438555",
-            "resource": "www.google.com:443",
-            "service": "hello-dog-node-dev-hello12x-tcp",
-            "spanID": "5181421763343194920",
-            "start": "1583425836163914000",
-            "traceID": "6899143064054564168"
-          },
-          {
-            "duration": "577401367",
-            "meta": {
-              "_dd.origin": "lambda",
-              "account_id": "0000000000",
-              "aws_account": "0000000000",
-              "forwarder_memorysize": "1536",
-              "forwarder_version": "<redacted from snapshot>",
-              "forwardername": "test",
-              "functionname": "hello-dog-node-dev-hello12x",
-              "http.method": "GET",
-              "http.status_code": "200",
-              "http.url": "https://www.google.com/",
-              "region": "us-east-1",
-              "span.kind": "client"
-            },
-            "metrics": {
-              "_sample_rate": 1.0,
-              "_sampling_priority_v1": 2.0,
-              "_sublayers.duration.by_service.sublayer_service:hello-dog-node-dev-hello12x-dns": 460493896.0,
-              "_sublayers.duration.by_service.sublayer_service:hello-dog-node-dev-hello12x-http-client": 98334717.0,
-              "_sublayers.duration.by_service.sublayer_service:hello-dog-node-dev-hello12x-tcp": 18572754.0,
-              "_sublayers.duration.by_type.sublayer_type:http": 98334717.0,
-              "_sublayers.span_count": 3.0,
-              "_top_level": 1.0
-            },
-            "name": "http.request",
-            "parentID": "2927617725217152879",
-            "resource": "GET",
-            "service": "hello-dog-node-dev-hello12x-http-client",
-            "spanID": "6008770062380438555",
-            "start": "1583425836124274200",
-            "traceID": "6899143064054564168",
-            "type": "http"
-          },
-          {
-            "duration": "578297119",
-            "meta": {
-              "_dd.origin": "lambda",
-              "account_id": "0000000000",
-              "aws_account": "0000000000",
-              "cold_start": "false",
-              "forwarder_memorysize": "1536",
-              "forwarder_version": "<redacted from snapshot>",
-              "forwardername": "test",
-              "function_arn": "arn:aws:lambda:us-east-1:601427279990:function:hello-dog-node-dev-hello12x",
-              "functionname": "hello-dog-node-dev-hello12x",
-              "language": "javascript",
-              "region": "us-east-1",
-              "request_id": "<redacted from snapshot>",
-              "resource_names": "hello-dog-node-dev-hello12x"
-            },
-            "metrics": {
-              "_sample_rate": 1.0,
-              "_sampling_priority_v1": 2.0,
-              "_sublayers.duration.by_service.sublayer_service:hello-dog-node-dev-hello12x": 153367391.0,
-              "_sublayers.duration.by_service.sublayer_service:hello-dog-node-dev-hello12x-dns": 327909657.0,
-              "_sublayers.duration.by_service.sublayer_service:hello-dog-node-dev-hello12x-http-client": 78514817.0,
-              "_sublayers.duration.by_service.sublayer_service:hello-dog-node-dev-hello12x-tcp": 18505254.0,
-              "_sublayers.duration.by_type.sublayer_type:http": 78514817.0,
-              "_sublayers.span_count": 12.0,
-              "_top_level": 1.0
-            },
-            "name": "aws.lambda",
-            "parentID": "14292093692483532556",
-            "resource": "handler.hello",
-            "service": "hello-dog-node-dev-hello12x",
-            "spanID": "2927617725217152879",
-            "start": "1583425836123549200",
-            "traceID": "6899143064054564168"
-          }
->>>>>>> 04cc750e
         ]
       },
       "headers": {
