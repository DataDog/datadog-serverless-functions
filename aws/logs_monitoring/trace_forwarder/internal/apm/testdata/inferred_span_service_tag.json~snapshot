--- conflicted
+++ resolved
@@ -295,268 +295,6 @@
     EndTime: (int64) 0
    })
   },
-<<<<<<< HEAD
   Transactions: ([]*pb.Span) <nil>
-=======
-  Transactions: ([]*pb.Span) (len=8) {
-   (*pb.Span)({
-    Service: (string) (len=46) "ialbefmodl.execute-api.sa-east-1.amazonaws.com",
-    Name: (string) (len=14) "aws.apigateway",
-    Resource: (string) (len=47) "ialbefmodl.execute-api.sa-east-1.amazonaws.com/",
-    TraceID: (uint64) 11303031032863116131,
-    SpanID: (uint64) 12110942352183153687,
-    ParentID: (uint64) 0,
-    Start: (int64) 1636820292450000100,
-    Duration: (int64) 149992638,
-    Error: (int32) 0,
-    Meta: (map[string]string) (len=11) {
-     (string) (len=10) "_dd.origin": (string) (len=6) "lambda",
-     (string) (len=27) "_inferred_span.syncronicity": (string) (len=4) "sync",
-     (string) (len=25) "_inferred_span.tag_source": (string) (len=4) "self",
-     (string) (len=8) "endpoint": (string) (len=1) "/",
-     (string) (len=11) "http.method": (string) (len=3) "GET",
-     (string) (len=16) "http.status_code": (string) (len=3) "200",
-     (string) (len=8) "http.url": (string) (len=2) "?/",
-     (string) (len=14) "operation_name": (string) (len=19) "aws.apigateway.rest",
-     (string) (len=10) "request_id": (string) (len=36) "9f09f496-83c7-441b-bc59-9741107b0683",
-     (string) (len=14) "resource_names": (string) (len=47) "ialbefmodl.execute-api.sa-east-1.amazonaws.com/",
-     (string) (len=10) "runtime-id": (string) (len=32) "810d8797397b4a8c94ca00582b397222"
-    },
-    Metrics: (map[string]float64) (len=15) {
-     (string) (len=13) "_dd.agent_psr": (float64) 1,
-     (string) (len=21) "_sampling_priority_v1": (float64) 1,
-     (string) (len=60) "_sublayers.duration.by_service.sublayer_service:aws.dynamodb": (float64) 6.481144e+06,
-     (string) (len=58) "_sublayers.duration.by_service.sublayer_service:aws.events": (float64) 1.3733007e+07,
-     (string) (len=59) "_sublayers.duration.by_service.sublayer_service:aws.kinesis": (float64) 7.799031e+06,
-     (string) (len=58) "_sublayers.duration.by_service.sublayer_service:aws.lambda": (float64) 2.5413282e+07,
-     (string) (len=54) "_sublayers.duration.by_service.sublayer_service:aws.s3": (float64) 3.8689743e+07,
-     (string) (len=55) "_sublayers.duration.by_service.sublayer_service:aws.sns": (float64) 2.1565856e+07,
-     (string) (len=55) "_sublayers.duration.by_service.sublayer_service:aws.sqs": (float64) 1.9825652e+07,
-     (string) (len=94) "_sublayers.duration.by_service.sublayer_service:ialbefmodl.execute-api.sa-east-1.amazonaws.com": (float64) 1.6484923e+07,
-     (string) (len=46) "_sublayers.duration.by_type.sublayer_type:http": (float64) 1.44691239e+08,
-     (string) (len=52) "_sublayers.duration.by_type.sublayer_type:serverless": (float64) 5.301399e+06,
-     (string) (len=21) "_sublayers.span_count": (float64) 9,
-     (string) (len=10) "_top_level": (float64) 1,
-     (string) (len=10) "system.pid": (float64) 9
-    },
-    Type: (string) (len=4) "http"
-   }),
-   (*pb.Span)({
-    Service: (string) (len=5) "hello",
-    Name: (string) (len=10) "aws.lambda",
-    Resource: (string) (len=36) "inferred-spans-python-dev-initSender",
-    TraceID: (uint64) 11303031032863116131,
-    SpanID: (uint64) 580656595079775284,
-    ParentID: (uint64) 12110942352183153687,
-    Start: (int64) 1636820292466458000,
-    Duration: (int64) 133507715,
-    Error: (int32) 0,
-    Meta: (map[string]string) (len=17) {
-     (string) (len=10) "_dd.origin": (string) (len=6) "lambda",
-     (string) (len=10) "cold_start": (string) (len=5) "false",
-     (string) (len=14) "datadog_lambda": (string) (len=6) "3.49.0",
-     (string) (len=8) "dd_trace": (string) (len=6) "0.50.4",
-     (string) (len=12) "function_arn": (string) (len=83) "arn:aws:lambda:sa-east-1:601427279990:function:inferred-spans-python-dev-initsender",
-     (string) (len=29) "function_trigger.event_source": (string) (len=11) "api-gateway",
-     (string) (len=33) "function_trigger.event_source_arn": (string) (len=61) "arn:aws:apigateway:sa-east-1::/restapis/ialbefmodl/stages/dev",
-     (string) (len=16) "function_version": (string) (len=7) "$LATEST",
-     (string) (len=12) "functionname": (string) (len=36) "inferred-spans-python-dev-initsender",
-     (string) (len=11) "http.method": (string) (len=3) "GET",
-     (string) (len=16) "http.status_code": (string) (len=3) "200",
-     (string) (len=8) "http.url": (string) (len=46) "ialbefmodl.execute-api.sa-east-1.amazonaws.com",
-     (string) (len=21) "http.url_details.path": (string) (len=5) "/dev/",
-     (string) (len=2) "my": (string) (len=5) "value",
-     (string) (len=10) "request_id": (string) (len=36) "9f09f496-83c7-441b-bc59-9741107b0683",
-     (string) (len=14) "resource_names": (string) (len=36) "inferred-spans-python-dev-initSender",
-     (string) (len=9) "span.name": (string) (len=10) "aws.lambda"
-    },
-    Metrics: (map[string]float64) (len=11) {
-     (string) (len=60) "_sublayers.duration.by_service.sublayer_service:aws.dynamodb": (float64) 6.481144e+06,
-     (string) (len=58) "_sublayers.duration.by_service.sublayer_service:aws.events": (float64) 1.3733007e+07,
-     (string) (len=59) "_sublayers.duration.by_service.sublayer_service:aws.kinesis": (float64) 7.799031e+06,
-     (string) (len=58) "_sublayers.duration.by_service.sublayer_service:aws.lambda": (float64) 2.5413282e+07,
-     (string) (len=54) "_sublayers.duration.by_service.sublayer_service:aws.s3": (float64) 3.8689743e+07,
-     (string) (len=55) "_sublayers.duration.by_service.sublayer_service:aws.sns": (float64) 2.1565856e+07,
-     (string) (len=55) "_sublayers.duration.by_service.sublayer_service:aws.sqs": (float64) 1.9825652e+07,
-     (string) (len=46) "_sublayers.duration.by_type.sublayer_type:http": (float64) 1.28206316e+08,
-     (string) (len=52) "_sublayers.duration.by_type.sublayer_type:serverless": (float64) 5.301399e+06,
-     (string) (len=21) "_sublayers.span_count": (float64) 8,
-     (string) (len=10) "_top_level": (float64) 1
-    },
-    Type: (string) (len=10) "serverless"
-   }),
-   (*pb.Span)({
-    Service: (string) (len=7) "aws.sqs",
-    Name: (string) (len=11) "sqs.command",
-    Resource: (string) (len=15) "sqs.sendmessage",
-    TraceID: (uint64) 11303031032863116131,
-    SpanID: (uint64) 2169818190025839277,
-    ParentID: (uint64) 580656595079775284,
-    Start: (int64) 1636820292466887200,
-    Duration: (int64) 19825652,
-    Error: (int32) 0,
-    Meta: (map[string]string) (len=10) {
-     (string) (len=10) "_dd.origin": (string) (len=6) "lambda",
-     (string) (len=9) "aws.agent": (string) (len=8) "botocore",
-     (string) (len=13) "aws.operation": (string) (len=11) "SendMessage",
-     (string) (len=10) "aws.region": (string) (len=9) "sa-east-1",
-     (string) (len=13) "aws.requestid": (string) (len=36) "adc84b9d-0bc0-5ad9-82e0-1194ec44018a",
-     (string) (len=16) "http.status_code": (string) (len=3) "200",
-     (string) (len=2) "my": (string) (len=5) "value",
-     (string) (len=42) "params.MessageAttributes._datadog.DataType": (string) (len=6) "String",
-     (string) (len=45) "params.MessageAttributes._datadog.StringValue": (string) (len=128) "{\"x-datadog-trace-id\": \"11303031032863116131\", \"x-datadog-parent-id\": \"2169818190025839277\", \"x-datadog-sampling-priority\": \"1\"}",
-     (string) (len=15) "params.QueueUrl": (string) (len=73) "https://sqs.sa-east-1.amazonaws.com/601427279990/serverlessTracingQueuePy"
-    },
-    Metrics: (map[string]float64) (len=3) {
-     (string) (len=12) "_dd.measured": (float64) 1,
-     (string) (len=10) "_top_level": (float64) 1,
-     (string) (len=14) "retry_attempts": (float64) 0
-    },
-    Type: (string) (len=4) "http"
-   }),
-   (*pb.Span)({
-    Service: (string) (len=7) "aws.sns",
-    Name: (string) (len=11) "sns.command",
-    Resource: (string) (len=11) "sns.publish",
-    TraceID: (uint64) 11303031032863116131,
-    SpanID: (uint64) 2343073109210903049,
-    ParentID: (uint64) 580656595079775284,
-    Start: (int64) 1636820292487212000,
-    Duration: (int64) 21565856,
-    Error: (int32) 0,
-    Meta: (map[string]string) (len=11) {
-     (string) (len=10) "_dd.origin": (string) (len=6) "lambda",
-     (string) (len=9) "aws.agent": (string) (len=8) "botocore",
-     (string) (len=13) "aws.operation": (string) (len=7) "Publish",
-     (string) (len=10) "aws.region": (string) (len=9) "sa-east-1",
-     (string) (len=13) "aws.requestid": (string) (len=36) "37ec8df5-bc7c-583e-835c-d7fc5bf87b1b",
-     (string) (len=16) "http.status_code": (string) (len=3) "200",
-     (string) (len=2) "my": (string) (len=5) "value",
-     (string) (len=14) "params.Message": (string) (len=51) "Asynchronously invoking a Lambda function with SNS.",
-     (string) (len=42) "params.MessageAttributes._datadog.DataType": (string) (len=6) "String",
-     (string) (len=45) "params.MessageAttributes._datadog.StringValue": (string) (len=127) "{\"x-datadog-trace-id\": \"11303031032863116131\", \"x-datadog-parent-id\": \"580656595079775284\", \"x-datadog-sampling-priority\": \"1\"}",
-     (string) (len=15) "params.TopicArn": (string) (len=59) "arn:aws:sns:sa-east-1:601427279990:serverlessTracingTopicPy"
-    },
-    Metrics: (map[string]float64) (len=3) {
-     (string) (len=12) "_dd.measured": (float64) 1,
-     (string) (len=10) "_top_level": (float64) 1,
-     (string) (len=14) "retry_attempts": (float64) 0
-    },
-    Type: (string) (len=4) "http"
-   }),
-   (*pb.Span)({
-    Service: (string) (len=12) "aws.dynamodb",
-    Name: (string) (len=16) "dynamodb.command",
-    Resource: (string) (len=16) "dynamodb.putitem",
-    TraceID: (uint64) 11303031032863116131,
-    SpanID: (uint64) 7206435831809903659,
-    ParentID: (uint64) 580656595079775284,
-    Start: (int64) 1636820292508904400,
-    Duration: (int64) 6481144,
-    Error: (int32) 0,
-    Meta: (map[string]string) (len=9) {
-     (string) (len=10) "_dd.origin": (string) (len=6) "lambda",
-     (string) (len=9) "aws.agent": (string) (len=8) "botocore",
-     (string) (len=13) "aws.operation": (string) (len=7) "PutItem",
-     (string) (len=10) "aws.region": (string) (len=9) "sa-east-1",
-     (string) (len=13) "aws.requestid": (string) (len=52) "QHMDJ5RCOUB1LNCAB0VVKEDCHVVV4KQNSO5AEMVJF66Q9ASUAAJG",
-     (string) (len=16) "http.status_code": (string) (len=3) "200",
-     (string) (len=2) "my": (string) (len=5) "value",
-     (string) (len=19) "params.Item.email.S": (string) (len=36) "e560387c-da16-4aae-8479-2c9232234ed6",
-     (string) (len=16) "params.TableName": (string) (len=10) "usersTable"
-    },
-    Metrics: (map[string]float64) (len=3) {
-     (string) (len=12) "_dd.measured": (float64) 1,
-     (string) (len=10) "_top_level": (float64) 1,
-     (string) (len=14) "retry_attempts": (float64) 0
-    },
-    Type: (string) (len=4) "http"
-   }),
-   (*pb.Span)({
-    Service: (string) (len=11) "aws.kinesis",
-    Name: (string) (len=15) "kinesis.command",
-    Resource: (string) (len=17) "kinesis.putrecord",
-    TraceID: (uint64) 11303031032863116131,
-    SpanID: (uint64) 15351122795076886484,
-    ParentID: (uint64) 580656595079775284,
-    Start: (int64) 1636820292515487000,
-    Duration: (int64) 7799031,
-    Error: (int32) 0,
-    Meta: (map[string]string) (len=10) {
-     (string) (len=10) "_dd.origin": (string) (len=6) "lambda",
-     (string) (len=9) "aws.agent": (string) (len=8) "botocore",
-     (string) (len=13) "aws.operation": (string) (len=9) "PutRecord",
-     (string) (len=10) "aws.region": (string) (len=9) "sa-east-1",
-     (string) (len=13) "aws.requestid": (string) (len=36) "dda3348f-e941-9fe5-87aa-d30b19df6a3e",
-     (string) (len=16) "http.status_code": (string) (len=3) "200",
-     (string) (len=2) "my": (string) (len=5) "value",
-     (string) (len=11) "params.Data": (string) (len=14) "{\"foo\": \"bar\"}",
-     (string) (len=19) "params.PartitionKey": (string) (len=12) "partitionkey",
-     (string) (len=17) "params.StreamName": (string) (len=13) "kinesisStream"
-    },
-    Metrics: (map[string]float64) (len=3) {
-     (string) (len=12) "_dd.measured": (float64) 1,
-     (string) (len=10) "_top_level": (float64) 1,
-     (string) (len=14) "retry_attempts": (float64) 0
-    },
-    Type: (string) (len=4) "http"
-   }),
-   (*pb.Span)({
-    Service: (string) (len=10) "aws.events",
-    Name: (string) (len=14) "events.command",
-    Resource: (string) (len=16) "events.putevents",
-    TraceID: (uint64) 11303031032863116131,
-    SpanID: (uint64) 1029073242317934479,
-    ParentID: (uint64) 580656595079775284,
-    Start: (int64) 1636820292523388000,
-    Duration: (int64) 13733007,
-    Error: (int32) 0,
-    Meta: (map[string]string) (len=8) {
-     (string) (len=10) "_dd.origin": (string) (len=6) "lambda",
-     (string) (len=9) "aws.agent": (string) (len=8) "botocore",
-     (string) (len=13) "aws.operation": (string) (len=9) "PutEvents",
-     (string) (len=10) "aws.region": (string) (len=9) "sa-east-1",
-     (string) (len=13) "aws.requestid": (string) (len=36) "d7545887-c739-4e35-ab65-c6504e714d07",
-     (string) (len=16) "http.status_code": (string) (len=3) "200",
-     (string) (len=2) "my": (string) (len=5) "value",
-     (string) (len=14) "params.Entries": (string) (len=134) "[{'Source': 'eventbridge.custom.event.sender', 'DetailType': 'testdetail', 'Detail': '{\"foo\": \"bar\"}', 'EventBusName': 'inferredBus'}]"
-    },
-    Metrics: (map[string]float64) (len=3) {
-     (string) (len=12) "_dd.measured": (float64) 1,
-     (string) (len=10) "_top_level": (float64) 1,
-     (string) (len=14) "retry_attempts": (float64) 0
-    },
-    Type: (string) (len=4) "http"
-   }),
-   (*pb.Span)({
-    Service: (string) (len=6) "aws.s3",
-    Name: (string) (len=10) "s3.command",
-    Resource: (string) (len=12) "s3.putobject",
-    TraceID: (uint64) 11303031032863116131,
-    SpanID: (uint64) 1531595426779016473,
-    ParentID: (uint64) 580656595079775284,
-    Start: (int64) 1636820292538263000,
-    Duration: (int64) 38689743,
-    Error: (int32) 0,
-    Meta: (map[string]string) (len=9) {
-     (string) (len=10) "_dd.origin": (string) (len=6) "lambda",
-     (string) (len=9) "aws.agent": (string) (len=8) "botocore",
-     (string) (len=13) "aws.operation": (string) (len=9) "PutObject",
-     (string) (len=10) "aws.region": (string) (len=9) "sa-east-1",
-     (string) (len=13) "aws.requestid": (string) (len=16) "0Z7JMRYXA4WXJP0M",
-     (string) (len=16) "http.status_code": (string) (len=3) "200",
-     (string) (len=2) "my": (string) (len=5) "value",
-     (string) (len=13) "params.Bucket": (string) (len=28) "inferred-spans-python-bucket",
-     (string) (len=10) "params.Key": (string) (len=36) "76909630-1599-4fcc-ab10-5425637e1bee"
-    },
-    Metrics: (map[string]float64) (len=3) {
-     (string) (len=12) "_dd.measured": (float64) 1,
-     (string) (len=10) "_top_level": (float64) 1,
-     (string) (len=14) "retry_attempts": (float64) 0
-    },
-    Type: (string) (len=4) "http"
-   })
-  }
->>>>>>> 04cc750e
  })
 }