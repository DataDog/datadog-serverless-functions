([]*pb.TracePayload) (len=1) {
 (*pb.TracePayload)({
  HostName: (string) "",
  Env: (string) (len=4) "none",
  Traces: ([]*pb.APITrace) (len=1) {
   (*pb.APITrace)({
    TraceID: (uint64) 5673508998968570243,
    Spans: ([]*pb.Span) (len=3) {
     (*pb.Span)({
      Service: (string) (len=10) "aws.lambda",
      Name: (string) (len=10) "aws.lambda",
      Resource: (string) (len=21) "hello-dog-dev-hello36",
      TraceID: (uint64) 5673508998968570243,
      SpanID: (uint64) 12593051921697315276,
      ParentID: (uint64) 4834147509824110201,
      Start: (int64) 1586269922931758000,
      Duration: (int64) 254812000,
      Error: (int32) 0,
      Meta: (map[string]string) (len=6) {
       (string) (len=10) "_dd.origin": (string) (len=6) "lambda",
       (string) (len=10) "cold_start": (string) (len=5) "false",
       (string) (len=12) "function_arn": (string) (len=68) "arn:aws:lambda:us-east-1:172597598159:function:hello-dog-dev-hello36",
       (string) (len=10) "request_id": (string) (len=36) "148e0567-902c-46e3-9374-d9642152420a",
       (string) (len=14) "resource_names": (string) (len=21) "hello-dog-dev-hello36",
       (string) (len=7) "service": (string) (len=10) "aws.lambda"
      },
      Metrics: (map[string]float64) (len=7) {
       (string) (len=21) "_sampling_priority_v1": (float64) 2,
       (string) (len=58) "_sublayers.duration.by_service.sublayer_service:aws.lambda": (float64) 2.54812e+08,
       (string) (len=46) "_sublayers.duration.by_type.sublayer_type:http": (float64) 1.38997e+08,
       (string) (len=52) "_sublayers.duration.by_type.sublayer_type:serverless": (float64) 1.5583e+07,
       (string) (len=21) "_sublayers.span_count": (float64) 3,
       (string) (len=10) "_top_level": (float64) 1,
       (string) (len=10) "system.pid": (float64) 1
      },
      Type: (string) (len=10) "serverless"
     }),
     (*pb.Span)({
      Service: (string) (len=10) "aws.lambda",
      Name: (string) (len=16) "requests.request",
      Resource: (string) (len=16) "requests.request",
      TraceID: (uint64) 5673508998968570243,
      SpanID: (uint64) 15300116249758373965,
      ParentID: (uint64) 12593051921697315276,
      Start: (int64) 1586269922945357000,
      Duration: (int64) 138997000,
      Error: (int32) 0,
      Meta: (map[string]string) (len=5) {
       (string) (len=10) "_dd.origin": (string) (len=6) "lambda",
       (string) (len=11) "http.method": (string) (len=3) "GET",
       (string) (len=16) "http.status_code": (string) (len=3) "200",
       (string) (len=8) "http.url": (string) (len=26) "https://www.datadoghq.com/",
       (string) (len=7) "service": (string) (len=10) "aws.lambda"
      },
      Metrics: (map[string]float64) (len=2) {
       (string) (len=12) "_dd.measured": (float64) 1,
       (string) (len=13) "_dd1.sr.eausr": (float64) 1
      },
      Type: (string) (len=4) "http"
     }),
     (*pb.Span)({
      Service: (string) (len=10) "aws.lambda",
      Name: (string) (len=19) "handler.get_message",
      Resource: (string) (len=19) "handler.get_message",
      TraceID: (uint64) 5673508998968570243,
      SpanID: (uint64) 9089086961342797587,
      ParentID: (uint64) 12593051921697315276,
      Start: (int64) 1586269923086220000,
      Duration: (int64) 100232000,
      Error: (int32) 0,
      Meta: (map[string]string) (len=1) {
       (string) (len=10) "_dd.origin": (string) (len=6) "lambda"
      },
      Metrics: (map[string]float64) <nil>,
      Type: (string) ""
     })
    },
    StartTime: (int64) 1586269922931758000,
    EndTime: (int64) 0
   })
  },
<<<<<<< HEAD
  Transactions: ([]*pb.Span) <nil>
=======
  Transactions: ([]*pb.Span) (len=2) {
   (*pb.Span)({
    Service: (string) (len=10) "aws.lambda",
    Name: (string) (len=10) "aws.lambda",
    Resource: (string) (len=21) "hello-dog-dev-hello36",
    TraceID: (uint64) 5673508998968570243,
    SpanID: (uint64) 12593051921697315276,
    ParentID: (uint64) 4834147509824110201,
    Start: (int64) 1586269922931758000,
    Duration: (int64) 254812000,
    Error: (int32) 0,
    Meta: (map[string]string) (len=6) {
     (string) (len=10) "_dd.origin": (string) (len=6) "lambda",
     (string) (len=10) "cold_start": (string) (len=5) "false",
     (string) (len=12) "function_arn": (string) (len=68) "arn:aws:lambda:us-east-1:172597598159:function:hello-dog-dev-hello36",
     (string) (len=10) "request_id": (string) (len=36) "148e0567-902c-46e3-9374-d9642152420a",
     (string) (len=14) "resource_names": (string) (len=21) "hello-dog-dev-hello36",
     (string) (len=7) "service": (string) (len=10) "aws.lambda"
    },
    Metrics: (map[string]float64) (len=7) {
     (string) (len=21) "_sampling_priority_v1": (float64) 2,
     (string) (len=58) "_sublayers.duration.by_service.sublayer_service:aws.lambda": (float64) 2.54812e+08,
     (string) (len=46) "_sublayers.duration.by_type.sublayer_type:http": (float64) 1.38997e+08,
     (string) (len=52) "_sublayers.duration.by_type.sublayer_type:serverless": (float64) 1.5583e+07,
     (string) (len=21) "_sublayers.span_count": (float64) 3,
     (string) (len=10) "_top_level": (float64) 1,
     (string) (len=10) "system.pid": (float64) 1
    },
    Type: (string) (len=10) "serverless"
   }),
   (*pb.Span)({
    Service: (string) (len=10) "aws.lambda",
    Name: (string) (len=16) "requests.request",
    Resource: (string) (len=16) "requests.request",
    TraceID: (uint64) 5673508998968570243,
    SpanID: (uint64) 15300116249758373965,
    ParentID: (uint64) 12593051921697315276,
    Start: (int64) 1586269922945357000,
    Duration: (int64) 138997000,
    Error: (int32) 0,
    Meta: (map[string]string) (len=5) {
     (string) (len=10) "_dd.origin": (string) (len=6) "lambda",
     (string) (len=11) "http.method": (string) (len=3) "GET",
     (string) (len=16) "http.status_code": (string) (len=3) "200",
     (string) (len=8) "http.url": (string) (len=26) "https://www.datadoghq.com/",
     (string) (len=7) "service": (string) (len=10) "aws.lambda"
    },
    Metrics: (map[string]float64) (len=2) {
     (string) (len=12) "_dd.measured": (float64) 1,
     (string) (len=13) "_dd1.sr.eausr": (float64) 1
    },
    Type: (string) (len=4) "http"
   })
  }
>>>>>>> 04cc750e
 })
}<|MERGE_RESOLUTION|>--- conflicted
+++ resolved
@@ -79,63 +79,6 @@
     EndTime: (int64) 0
    })
   },
-<<<<<<< HEAD
   Transactions: ([]*pb.Span) <nil>
-=======
-  Transactions: ([]*pb.Span) (len=2) {
-   (*pb.Span)({
-    Service: (string) (len=10) "aws.lambda",
-    Name: (string) (len=10) "aws.lambda",
-    Resource: (string) (len=21) "hello-dog-dev-hello36",
-    TraceID: (uint64) 5673508998968570243,
-    SpanID: (uint64) 12593051921697315276,
-    ParentID: (uint64) 4834147509824110201,
-    Start: (int64) 1586269922931758000,
-    Duration: (int64) 254812000,
-    Error: (int32) 0,
-    Meta: (map[string]string) (len=6) {
-     (string) (len=10) "_dd.origin": (string) (len=6) "lambda",
-     (string) (len=10) "cold_start": (string) (len=5) "false",
-     (string) (len=12) "function_arn": (string) (len=68) "arn:aws:lambda:us-east-1:172597598159:function:hello-dog-dev-hello36",
-     (string) (len=10) "request_id": (string) (len=36) "148e0567-902c-46e3-9374-d9642152420a",
-     (string) (len=14) "resource_names": (string) (len=21) "hello-dog-dev-hello36",
-     (string) (len=7) "service": (string) (len=10) "aws.lambda"
-    },
-    Metrics: (map[string]float64) (len=7) {
-     (string) (len=21) "_sampling_priority_v1": (float64) 2,
-     (string) (len=58) "_sublayers.duration.by_service.sublayer_service:aws.lambda": (float64) 2.54812e+08,
-     (string) (len=46) "_sublayers.duration.by_type.sublayer_type:http": (float64) 1.38997e+08,
-     (string) (len=52) "_sublayers.duration.by_type.sublayer_type:serverless": (float64) 1.5583e+07,
-     (string) (len=21) "_sublayers.span_count": (float64) 3,
-     (string) (len=10) "_top_level": (float64) 1,
-     (string) (len=10) "system.pid": (float64) 1
-    },
-    Type: (string) (len=10) "serverless"
-   }),
-   (*pb.Span)({
-    Service: (string) (len=10) "aws.lambda",
-    Name: (string) (len=16) "requests.request",
-    Resource: (string) (len=16) "requests.request",
-    TraceID: (uint64) 5673508998968570243,
-    SpanID: (uint64) 15300116249758373965,
-    ParentID: (uint64) 12593051921697315276,
-    Start: (int64) 1586269922945357000,
-    Duration: (int64) 138997000,
-    Error: (int32) 0,
-    Meta: (map[string]string) (len=5) {
-     (string) (len=10) "_dd.origin": (string) (len=6) "lambda",
-     (string) (len=11) "http.method": (string) (len=3) "GET",
-     (string) (len=16) "http.status_code": (string) (len=3) "200",
-     (string) (len=8) "http.url": (string) (len=26) "https://www.datadoghq.com/",
-     (string) (len=7) "service": (string) (len=10) "aws.lambda"
-    },
-    Metrics: (map[string]float64) (len=2) {
-     (string) (len=12) "_dd.measured": (float64) 1,
-     (string) (len=13) "_dd1.sr.eausr": (float64) 1
-    },
-    Type: (string) (len=4) "http"
-   })
-  }
->>>>>>> 04cc750e
  })
 }