([]*pb.TracePayload) (len=1) {
 (*pb.TracePayload)({
  HostName: (string) "",
  Env: (string) (len=4) "none",
  Traces: ([]*pb.APITrace) (len=1) {
   (*pb.APITrace)({
    TraceID: (uint64) 5673508998968570243,
    Spans: ([]*pb.Span) (len=2) {
     (*pb.Span)({
      Service: (string) (len=10) "aws.lambda",
      Name: (string) (len=16) "requests.request",
      Resource: (string) (len=16) "requests.request",
      TraceID: (uint64) 5673508998968570243,
      SpanID: (uint64) 15300116249758373965,
      ParentID: (uint64) 4834147509824110201,
      Start: (int64) 1586269922945357000,
      Duration: (int64) 138997000,
      Error: (int32) 0,
      Meta: (map[string]string) (len=4) {
       (string) (len=10) "_dd.origin": (string) (len=6) "lambda",
       (string) (len=11) "http.method": (string) (len=3) "GET",
       (string) (len=16) "http.status_code": (string) (len=3) "200",
       (string) (len=8) "http.url": (string) (len=26) "https://www.datadoghq.com/"
      },
      Metrics: (map[string]float64) (len=2) {
       (string) (len=12) "_dd.measured": (float64) 1,
       (string) (len=10) "_top_level": (float64) 1
      },
      Type: (string) (len=4) "http"
     }),
     (*pb.Span)({
      Service: (string) (len=10) "aws.lambda",
      Name: (string) (len=19) "handler.get_message",
      Resource: (string) (len=19) "handler.get_message",
      TraceID: (uint64) 5673508998968570243,
      SpanID: (uint64) 9089086961342797587,
      ParentID: (uint64) 4834147509824110201,
      Start: (int64) 1586269923086220000,
      Duration: (int64) 100232000,
      Error: (int32) 0,
      Meta: (map[string]string) (len=1) {
       (string) (len=10) "_dd.origin": (string) (len=6) "lambda"
      },
      Metrics: (map[string]float64) (len=1) {
       (string) (len=10) "_top_level": (float64) 1
      },
      Type: (string) ""
     })
    },
    StartTime: (int64) 1586269922945357000,
    EndTime: (int64) 0
   })
  },
<<<<<<< HEAD
  Transactions: ([]*pb.Span) <nil>
=======
  Transactions: ([]*pb.Span) (len=2) {
   (*pb.Span)({
    Service: (string) (len=10) "aws.lambda",
    Name: (string) (len=16) "requests.request",
    Resource: (string) (len=16) "requests.request",
    TraceID: (uint64) 5673508998968570243,
    SpanID: (uint64) 15300116249758373965,
    ParentID: (uint64) 4834147509824110201,
    Start: (int64) 1586269922945357000,
    Duration: (int64) 138997000,
    Error: (int32) 0,
    Meta: (map[string]string) (len=4) {
     (string) (len=10) "_dd.origin": (string) (len=6) "lambda",
     (string) (len=11) "http.method": (string) (len=3) "GET",
     (string) (len=16) "http.status_code": (string) (len=3) "200",
     (string) (len=8) "http.url": (string) (len=26) "https://www.datadoghq.com/"
    },
    Metrics: (map[string]float64) (len=2) {
     (string) (len=12) "_dd.measured": (float64) 1,
     (string) (len=10) "_top_level": (float64) 1
    },
    Type: (string) (len=4) "http"
   }),
   (*pb.Span)({
    Service: (string) (len=10) "aws.lambda",
    Name: (string) (len=19) "handler.get_message",
    Resource: (string) (len=19) "handler.get_message",
    TraceID: (uint64) 5673508998968570243,
    SpanID: (uint64) 9089086961342797587,
    ParentID: (uint64) 4834147509824110201,
    Start: (int64) 1586269923086220000,
    Duration: (int64) 100232000,
    Error: (int32) 0,
    Meta: (map[string]string) (len=1) {
     (string) (len=10) "_dd.origin": (string) (len=6) "lambda"
    },
    Metrics: (map[string]float64) (len=1) {
     (string) (len=10) "_top_level": (float64) 1
    },
    Type: (string) ""
   })
  }
>>>>>>> 04cc750e
 })
}<|MERGE_RESOLUTION|>--- conflicted
+++ resolved
@@ -51,51 +51,6 @@
     EndTime: (int64) 0
    })
   },
-<<<<<<< HEAD
   Transactions: ([]*pb.Span) <nil>
-=======
-  Transactions: ([]*pb.Span) (len=2) {
-   (*pb.Span)({
-    Service: (string) (len=10) "aws.lambda",
-    Name: (string) (len=16) "requests.request",
-    Resource: (string) (len=16) "requests.request",
-    TraceID: (uint64) 5673508998968570243,
-    SpanID: (uint64) 15300116249758373965,
-    ParentID: (uint64) 4834147509824110201,
-    Start: (int64) 1586269922945357000,
-    Duration: (int64) 138997000,
-    Error: (int32) 0,
-    Meta: (map[string]string) (len=4) {
-     (string) (len=10) "_dd.origin": (string) (len=6) "lambda",
-     (string) (len=11) "http.method": (string) (len=3) "GET",
-     (string) (len=16) "http.status_code": (string) (len=3) "200",
-     (string) (len=8) "http.url": (string) (len=26) "https://www.datadoghq.com/"
-    },
-    Metrics: (map[string]float64) (len=2) {
-     (string) (len=12) "_dd.measured": (float64) 1,
-     (string) (len=10) "_top_level": (float64) 1
-    },
-    Type: (string) (len=4) "http"
-   }),
-   (*pb.Span)({
-    Service: (string) (len=10) "aws.lambda",
-    Name: (string) (len=19) "handler.get_message",
-    Resource: (string) (len=19) "handler.get_message",
-    TraceID: (uint64) 5673508998968570243,
-    SpanID: (uint64) 9089086961342797587,
-    ParentID: (uint64) 4834147509824110201,
-    Start: (int64) 1586269923086220000,
-    Duration: (int64) 100232000,
-    Error: (int32) 0,
-    Meta: (map[string]string) (len=1) {
-     (string) (len=10) "_dd.origin": (string) (len=6) "lambda"
-    },
-    Metrics: (map[string]float64) (len=1) {
-     (string) (len=10) "_top_level": (float64) 1
-    },
-    Type: (string) ""
-   })
-  }
->>>>>>> 04cc750e
  })
 }