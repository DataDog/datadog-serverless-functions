import base64
import gzip
import json
from unittest.mock import MagicMock, patch
import os
import sys
import unittest
from collections import namedtuple

sys.modules["trace_forwarder.connection"] = MagicMock()
sys.modules["datadog_lambda.wrapper"] = MagicMock()
sys.modules["datadog_lambda.metric"] = MagicMock()
sys.modules["datadog"] = MagicMock()
sys.modules["requests"] = MagicMock()
sys.modules["requests_futures.sessions"] = MagicMock()

env_patch = patch.dict(
    os.environ,
    {
        "DD_API_KEY": "11111111111111111111111111111111",
    },
)
env_patch.start()
from parsing import (
    awslogs_handler,
    parse_event_source,
    parse_service_arn,
    separate_security_hub_findings,
    parse_aws_waf_logs,
    get_service_from_tags,
)
from settings import (
    DD_CUSTOM_TAGS,
    DD_SOURCE,
)

env_patch.stop()


class TestParseEventSource(unittest.TestCase):
    def test_aws_source_if_none_found(self):
        self.assertEqual(parse_event_source({}, "asdfalsfhalskjdfhalsjdf"), "aws")

    def test_cloudtrail_event(self):
        self.assertEqual(
            parse_event_source(
                {"Records": ["logs-from-s3"]},
                "cloud-trail/AWSLogs/123456779121/CloudTrail/us-west-3/2018/01/07/123456779121_CloudTrail_eu-west-3_20180707T1735Z_abcdefghi0MCRL2O.json.gz",
            ),
            "cloudtrail",
        )

    def test_cloudtrail_digest_event(self):
        self.assertEqual(
            parse_event_source(
                {"Records": ["logs-from-s3"]},
                "cloud-trail/AWSLogs/123456779121/CloudTrail/us-east-1/2018/01/07/123456779121_CloudTrail-Digest_us-east-1_AWS-CloudTrail_us-east-1_20180707T173567Z.json.gz",
            ),
            "cloudtrail",
        )

    def test_cloudtrail_gov_event(self):
        self.assertEqual(
            parse_event_source(
                {"Records": ["logs-from-s3"]},
                "cloud-trail/AWSLogs/123456779121/CloudTrail/us-gov-west-1/2018/01/07/123456779121_CloudTrail_us-gov-west-1_20180707T1735Z_abcdefghi0MCRL2O.json.gz",
            ),
            "cloudtrail",
        )

    def test_cloudtrail_event_with_service_substrings(self):
        # Assert that source "cloudtrail" is parsed even though substrings "waf" and "sns" are present in the key
        self.assertEqual(
            parse_event_source(
                {"Records": ["logs-from-s3"]},
                "cloud-trail/AWSLogs/123456779121/CloudTrail/us-west-3/2018/01/07/123456779121_CloudTrail_eu-west-3_20180707T1735Z_xywafKsnsXMBrdsMCRL2O.json.gz",
            ),
            "cloudtrail",
        )

    def test_rds_event(self):
        self.assertEqual(
            parse_event_source({"awslogs": "logs"}, "/aws/rds/my-rds-resource"), "rds"
        )

    def test_mariadb_event(self):
        self.assertEqual(
            parse_event_source({"awslogs": "logs"}, "/aws/rds/mariaDB-instance/error"),
            "mariadb",
        )

    def test_mysql_event(self):
        self.assertEqual(
            parse_event_source({"awslogs": "logs"}, "/aws/rds/mySQL-instance/error"),
            "mysql",
        )

    def test_postgresql_event(self):
        self.assertEqual(
            parse_event_source(
                {"awslogs": "logs"}, "/aws/rds/instance/datadog/postgresql"
            ),
            "postgresql",
        )

    def test_lambda_event(self):
        self.assertEqual(
            parse_event_source({"awslogs": "logs"}, "/aws/lambda/postRestAPI"), "lambda"
        )

    def test_apigateway_event(self):
        self.assertEqual(
            parse_event_source(
                {"awslogs": "logs"}, "Api-Gateway-Execution-Logs_a1b23c/test"
            ),
            "apigateway",
        )
        self.assertEqual(
            parse_event_source({"awslogs": "logs"}, "/aws/api-gateway/my-project"),
            "apigateway",
        )
        self.assertEqual(
            parse_event_source({"awslogs": "logs"}, "/aws/http-api/my-project"),
            "apigateway",
        )

    def test_dms_event(self):
        self.assertEqual(
            parse_event_source({"awslogs": "logs"}, "dms-tasks-test-instance"), "dms"
        )
        self.assertEqual(
            parse_event_source(
                {"Records": ["logs-from-s3"]}, "AWSLogs/amazon_dms/my-s3.json.gz"
            ),
            "dms",
        )

    def test_sns_event(self):
        self.assertEqual(
            parse_event_source(
                {"awslogs": "logs"}, "sns/us-east-1/123456779121/SnsTopicX"
            ),
            "sns",
        )

    def test_codebuild_event(self):
        self.assertEqual(
            parse_event_source(
                {"awslogs": "logs"}, "/aws/codebuild/new-project-sample"
            ),
            "codebuild",
        )

    def test_kinesis_event(self):
        self.assertEqual(
            parse_event_source({"awslogs": "logs"}, "/aws/kinesisfirehose/test"),
            "kinesis",
        )
        self.assertEqual(
            parse_event_source(
                {"Records": ["logs-from-s3"]}, "AWSLogs/amazon_kinesis/my-s3.json.gz"
            ),
            "kinesis",
        )

    def test_docdb_event(self):
        self.assertEqual(
            parse_event_source({"awslogs": "logs"}, "/aws/docdb/testCluster/profile"),
            "docdb",
        )
        self.assertEqual(
            parse_event_source(
                {"Records": ["logs-from-s3"]}, "/amazon_documentdb/dev/123abc.zip"
            ),
            "docdb",
        )

    def test_vpc_event(self):
        self.assertEqual(
            parse_event_source({"awslogs": "logs"}, "abc123_my_vpc_loggroup"), "vpc"
        )
        self.assertEqual(
            parse_event_source(
                {"Records": ["logs-from-s3"]},
                "AWSLogs/123456779121/vpcflowlogs/us-east-1/2020/10/02/123456779121_vpcflowlogs_us-east-1_fl-xxxxx.log.gz",
            ),
            "vpc",
        )

    def test_elb_event(self):
        self.assertEqual(
            parse_event_source(
                {"Records": ["logs-from-s3"]},
                "AWSLogs/123456779121/elasticloadbalancing/us-east-1/2020/10/02/123456779121_elasticloadbalancing_us-east-1_app.alb.xxxxx.xx.xxx.xxx_x.log.gz",
            ),
            "elb",
        )

    def test_waf_event(self):
        self.assertEqual(
            parse_event_source(
                {"Records": ["logs-from-s3"]},
                "2020/10/02/21/aws-waf-logs-testing-1-2020-10-02-21-25-30-x123x-x456x",
            ),
            "waf",
        )

    def test_redshift_event(self):
        self.assertEqual(
            parse_event_source(
                {"Records": ["logs-from-s3"]},
                "AWSLogs/123456779121/redshift/us-east-1/2020/10/21/123456779121_redshift_us-east-1_mycluster_userlog_2020-10-21T18:01.gz",
            ),
            "redshift",
        )

    def test_redshift_gov_event(self):
        self.assertEqual(
            parse_event_source(
                {"Records": ["logs-from-s3"]},
                "AWSLogs/123456779121/redshift/us-gov-east-1/2020/10/21/123456779121_redshift_us-gov-east"
                "-1_mycluster_userlog_2020-10-21T18:01.gz",
            ),
            "redshift",
        )

    def test_route53_event(self):
        self.assertEqual(
            parse_event_source(
                {"awslogs": "logs"},
                "my-route53-loggroup123",
            ),
            "route53",
        )

    def test_vpcdnsquerylogs_event(self):
        self.assertEqual(
            parse_event_source(
                {"Records": ["logs-from-s3"]},
                "AWSLogs/123456779121/vpcdnsquerylogs/vpc-********/2021/05/11/vpc-********_vpcdnsquerylogs_********_20210511T0910Z_71584702.log.gz",
            ),
            "route53",
        )

    def test_fargate_event(self):
        self.assertEqual(
            parse_event_source(
                {"awslogs": "logs"},
                "/ecs/fargate-logs",
            ),
            "fargate",
        )

    def test_appsync_event(self):
        self.assertEqual(
            parse_event_source(
                {"awslogs": "logs"},
                "/aws/appsync/apis/",
            ),
            "appsync",
        )

    def test_cloudfront_event(self):
        self.assertEqual(
            parse_event_source(
                {"Records": ["logs-from-s3"]},
                "AWSLogs/cloudfront/123456779121/test/01.gz",
            ),
            "cloudfront",
        )

    def test_eks_event(self):
        self.assertEqual(
            parse_event_source(
                {"awslogs": "logs"},
                "/aws/eks/control-plane/cluster",
            ),
            "eks",
        )

    def test_elasticsearch_event(self):
        self.assertEqual(
            parse_event_source({"awslogs": "logs"}, "/elasticsearch/domain"),
            "elasticsearch",
        )

    def test_msk_event(self):
        self.assertEqual(
            parse_event_source(
                {"awslogs": "logs"},
                "/myMSKLogGroup",
            ),
            "msk",
        )
        self.assertEqual(
            parse_event_source(
                {"Records": ["logs-from-s3"]},
                "AWSLogs/amazon_msk/us-east-1/xxxxx.log.gz",
            ),
            "msk",
        )

    def test_carbon_black_event(self):
        self.assertEqual(
            parse_event_source(
                {"Records": ["logs-from-s3"]},
                "carbon-black-cloud-forwarder/alerts/8436e850-7e78-40e4-b3cd-6ebbc854d0a2.jsonl.gz",
            ),
            "carbonblack",
        )

    def test_step_function_event(self):
        self.assertEqual(
            parse_event_source(
                {"awslogs": "logs"}, "/aws/vendedlogs/states/MyStateMachine-Logs"
            ),
            "stepfunction",
        )

    def test_cloudwatch_source_if_none_found(self):
        self.assertEqual(parse_event_source({"awslogs": "logs"}, ""), "cloudwatch")

    def test_s3_source_if_none_found(self):
        self.assertEqual(parse_event_source({"Records": ["logs-from-s3"]}, ""), "s3")


class TestParseServiceArn(unittest.TestCase):
    def test_elb_s3_key_invalid(self):
        self.assertEqual(
            parse_service_arn(
                "elb",
                "123456789123/elasticloadbalancing/us-east-1/2022/02/08/123456789123_elasticloadbalancing_us-east-1_app.my-alb-name.123456789aabcdef_20220208T1127Z_10.0.0.2_1abcdef2.log.gz",
                None,
                None,
            ),
            None,
        )

    def test_elb_s3_key_no_prefix(self):
        self.assertEqual(
            parse_service_arn(
                "elb",
                "AWSLogs/123456789123/elasticloadbalancing/us-east-1/2022/02/08/123456789123_elasticloadbalancing_us-east-1_app.my-alb-name.123456789aabcdef_20220208T1127Z_10.0.0.2_1abcdef2.log.gz",
                None,
                None,
            ),
            "arn:aws:elasticloadbalancing:us-east-1:123456789123:loadbalancer/app/my-alb-name/123456789aabcdef",
        )

    def test_elb_s3_key_single_prefix(self):
        self.assertEqual(
            parse_service_arn(
                "elb",
                "elasticloadbalancing/AWSLogs/123456789123/elasticloadbalancing/us-east-1/2022/02/08/123456789123_elasticloadbalancing_us-east-1_app.my-alb-name.123456789aabcdef_20220208T1127Z_10.0.0.2_1abcdef2.log.gz",
                None,
                None,
            ),
            "arn:aws:elasticloadbalancing:us-east-1:123456789123:loadbalancer/app/my-alb-name/123456789aabcdef",
        )

    def test_elb_s3_key_multi_prefix(self):
        self.assertEqual(
            parse_service_arn(
                "elb",
                "elasticloadbalancing/my-alb-name/AWSLogs/123456789123/elasticloadbalancing/us-east-1/2022/02/08/123456789123_elasticloadbalancing_us-east-1_app.my-alb-name.123456789aabcdef_20220208T1127Z_10.0.0.2_1abcdef2.log.gz",
                None,
                None,
            ),
            "arn:aws:elasticloadbalancing:us-east-1:123456789123:loadbalancer/app/my-alb-name/123456789aabcdef",
        )

<<<<<<< HEAD
    def test_cloudfront_s3_key_prefix(self):
        Context = namedtuple("Context","invoked_function_arn")
        self.assertEqual(
            parse_service_arn(
                "cloudfront",
                "AWSLogs/cloudfront/123456789012/EMLARXS9EXAMPLE.2019-11-14-20.RT4KCN4SGK9.gz",
                None,
                Context("arn:aws:lambda:eu-central-1:123456789015:function:datadog-forwarder")
            ),
            "arn:aws:cloudfront::123456789012:distribution/emlarxs9example",
        )

    def test_cloudfront_s3_key_no_prefix(self):
        Context = namedtuple("Context","invoked_function_arn")
        self.assertEqual(
            parse_service_arn(
                "cloudfront",
                "cloudfront/EMLARXS9EXAMPLE.2019-11-14-20.RT4KCN4SGK9.gz",
                None,
                Context("arn:aws:lambda:eu-central-1:123456789015:function:datadog-forwarder")
            ),
            "arn:aws:cloudfront::123456789015:distribution/emlarxs9example",
        )
=======
    def test_elb_s3_key_multi_prefix_gov(self):
        self.assertEqual(
            parse_service_arn(
                "elb",
                "elasticloadbalancing/my-alb-name/AWSLogs/123456789123/elasticloadbalancing/us-gov-east-1/2022/02/08"
                "/123456789123_elasticloadbalancing_us-gov-east-1_app.my-alb-name.123456789aabcdef_20220208T1127Z_10"
                ".0.0.2_1abcdef2.log.gz",
                None,
                None,
            ),
            "arn:aws-us-gov:elasticloadbalancing:us-gov-east-1:123456789123:loadbalancer/app/my-alb-name"
            "/123456789aabcdef",
        )

>>>>>>> 1de48136

class TestParseAwsWafLogs(unittest.TestCase):
    def test_waf_string_invalid_json(self):
        event = "This is not valid JSON."
        self.assertEqual(parse_aws_waf_logs(event), "This is not valid JSON.")

    def test_waf_string_json(self):
        event = '{"ddsource":"waf","message":"This is a string of JSON"}'
        self.assertEqual(
            parse_aws_waf_logs(event),
            {"ddsource": "waf", "message": "This is a string of JSON"},
        )

    def test_waf_headers(self):
        event = {
            "ddsource": "waf",
            "message": {
                "httpRequest": {
                    "headers": [
                        {"name": "header1", "value": "value1"},
                        {"name": "header2", "value": "value2"},
                    ]
                }
            },
        }
        self.assertEqual(
            parse_aws_waf_logs(event),
            {
                "ddsource": "waf",
                "message": {
                    "httpRequest": {
                        "headers": {"header1": "value1", "header2": "value2"}
                    }
                },
            },
        )

    def test_waf_non_terminating_matching_rules(self):
        event = {
            "ddsource": "waf",
            "message": {
                "nonTerminatingMatchingRules": [
                    {"ruleId": "nonterminating1", "action": "COUNT"},
                    {"ruleId": "nonterminating2", "action": "COUNT"},
                ]
            },
        }
        self.assertEqual(
            parse_aws_waf_logs(event),
            {
                "ddsource": "waf",
                "message": {
                    "nonTerminatingMatchingRules": {
                        "nonterminating2": {"action": "COUNT"},
                        "nonterminating1": {"action": "COUNT"},
                    }
                },
            },
        )

    def test_waf_rate_based_rules(self):
        event = {
            "ddsource": "waf",
            "message": {
                "rateBasedRuleList": [
                    {
                        "limitValue": "195.154.122.189",
                        "rateBasedRuleName": "tf-rate-limit-5-min",
                        "rateBasedRuleId": "arn:aws:wafv2:ap-southeast-2:068133125972_MANAGED:regional/ipset/0f94bd8b-0fa5-4865-81ce-d11a60051fb4_fef50279-8b9a-4062-b733-88ecd1cfd889_IPV4/fef50279-8b9a-4062-b733-88ecd1cfd889",
                        "maxRateAllowed": 300,
                        "limitKey": "IP",
                    },
                    {
                        "limitValue": "195.154.122.189",
                        "rateBasedRuleName": "no-rate-limit",
                        "rateBasedRuleId": "arn:aws:wafv2:ap-southeast-2:068133125972_MANAGED:regional/ipset/0f94bd8b-0fa5-4865-81ce-d11a60051fb4_fef50279-8b9a-4062-b733-88ecd1cfd889_IPV4/fef50279-8b9a-4062-b733-88ecd1cfd889",
                        "maxRateAllowed": 300,
                        "limitKey": "IP",
                    },
                ]
            },
        }
        self.assertEqual(
            parse_aws_waf_logs(event),
            {
                "ddsource": "waf",
                "message": {
                    "rateBasedRuleList": {
                        "tf-rate-limit-5-min": {
                            "rateBasedRuleId": "arn:aws:wafv2:ap-southeast-2:068133125972_MANAGED:regional/ipset/0f94bd8b-0fa5-4865-81ce-d11a60051fb4_fef50279-8b9a-4062-b733-88ecd1cfd889_IPV4/fef50279-8b9a-4062-b733-88ecd1cfd889",
                            "limitValue": "195.154.122.189",
                            "maxRateAllowed": 300,
                            "limitKey": "IP",
                        },
                        "no-rate-limit": {
                            "rateBasedRuleId": "arn:aws:wafv2:ap-southeast-2:068133125972_MANAGED:regional/ipset/0f94bd8b-0fa5-4865-81ce-d11a60051fb4_fef50279-8b9a-4062-b733-88ecd1cfd889_IPV4/fef50279-8b9a-4062-b733-88ecd1cfd889",
                            "limitValue": "195.154.122.189",
                            "maxRateAllowed": 300,
                            "limitKey": "IP",
                        },
                    }
                },
            },
        )

    def test_waf_rule_group_with_excluded_and_nonterminating_rules(self):
        event = {
            "ddsource": "waf",
            "message": {
                "ruleGroupList": [
                    {
                        "ruleGroupId": "AWS#AWSManagedRulesSQLiRuleSet",
                        "terminatingRule": {
                            "ruleId": "SQLi_QUERYARGUMENTS",
                            "action": "BLOCK",
                        },
                        "nonTerminatingMatchingRules": [
                            {
                                "exclusionType": "REGULAR",
                                "ruleId": "first_nonterminating",
                            },
                            {
                                "exclusionType": "REGULAR",
                                "ruleId": "second_nonterminating",
                            },
                        ],
                        "excludedRules": [
                            {
                                "exclusionType": "EXCLUDED_AS_COUNT",
                                "ruleId": "GenericRFI_BODY",
                            },
                            {
                                "exclusionType": "EXCLUDED_AS_COUNT",
                                "ruleId": "second_exclude",
                            },
                        ],
                    }
                ]
            },
        }
        self.assertEqual(
            parse_aws_waf_logs(event),
            {
                "ddsource": "waf",
                "message": {
                    "ruleGroupList": {
                        "AWS#AWSManagedRulesSQLiRuleSet": {
                            "nonTerminatingMatchingRules": {
                                "second_nonterminating": {"exclusionType": "REGULAR"},
                                "first_nonterminating": {"exclusionType": "REGULAR"},
                            },
                            "excludedRules": {
                                "GenericRFI_BODY": {
                                    "exclusionType": "EXCLUDED_AS_COUNT"
                                },
                                "second_exclude": {
                                    "exclusionType": "EXCLUDED_AS_COUNT"
                                },
                            },
                            "terminatingRule": {
                                "SQLi_QUERYARGUMENTS": {"action": "BLOCK"}
                            },
                        }
                    }
                },
            },
        )

    def test_waf_rule_group_two_rules_same_group_id(self):
        event = {
            "ddsource": "waf",
            "message": {
                "ruleGroupList": [
                    {
                        "ruleGroupId": "AWS#AWSManagedRulesSQLiRuleSet",
                        "terminatingRule": {
                            "ruleId": "SQLi_QUERYARGUMENTS",
                            "action": "BLOCK",
                        },
                    },
                    {
                        "ruleGroupId": "AWS#AWSManagedRulesSQLiRuleSet",
                        "terminatingRule": {"ruleId": "secondRULE", "action": "BLOCK"},
                    },
                ]
            },
        }
        self.assertEqual(
            parse_aws_waf_logs(event),
            {
                "ddsource": "waf",
                "message": {
                    "ruleGroupList": {
                        "AWS#AWSManagedRulesSQLiRuleSet": {
                            "terminatingRule": {
                                "SQLi_QUERYARGUMENTS": {"action": "BLOCK"},
                                "secondRULE": {"action": "BLOCK"},
                            }
                        }
                    }
                },
            },
        )

    def test_waf_rule_group_three_rules_two_group_ids(self):
        event = {
            "ddsource": "waf",
            "message": {
                "ruleGroupList": [
                    {
                        "ruleGroupId": "AWS#AWSManagedRulesSQLiRuleSet",
                        "terminatingRule": {
                            "ruleId": "SQLi_QUERYARGUMENTS",
                            "action": "BLOCK",
                        },
                    },
                    {
                        "ruleGroupId": "AWS#AWSManagedRulesSQLiRuleSet",
                        "terminatingRule": {"ruleId": "secondRULE", "action": "BLOCK"},
                    },
                    {
                        "ruleGroupId": "A_DIFFERENT_ID",
                        "terminatingRule": {"ruleId": "thirdRULE", "action": "BLOCK"},
                    },
                ]
            },
        }
        self.assertEqual(
            parse_aws_waf_logs(event),
            {
                "ddsource": "waf",
                "message": {
                    "ruleGroupList": {
                        "AWS#AWSManagedRulesSQLiRuleSet": {
                            "terminatingRule": {
                                "SQLi_QUERYARGUMENTS": {"action": "BLOCK"},
                                "secondRULE": {"action": "BLOCK"},
                            }
                        },
                        "A_DIFFERENT_ID": {
                            "terminatingRule": {"thirdRULE": {"action": "BLOCK"}}
                        },
                    }
                },
            },
        )


class TestParseSecurityHubEvents(unittest.TestCase):
    def test_security_hub_no_findings(self):
        event = {"ddsource": "securityhub"}
        self.assertEqual(
            separate_security_hub_findings(event),
            None,
        )

    def test_security_hub_one_finding_no_resources(self):
        event = {
            "ddsource": "securityhub",
            "detail": {"findings": [{"myattribute": "somevalue"}]},
        }
        self.assertEqual(
            separate_security_hub_findings(event),
            [
                {
                    "ddsource": "securityhub",
                    "detail": {
                        "finding": {"myattribute": "somevalue", "resources": {}}
                    },
                }
            ],
        )

    def test_security_hub_two_findings_one_resource_each(self):
        event = {
            "ddsource": "securityhub",
            "detail": {
                "findings": [
                    {
                        "myattribute": "somevalue",
                        "Resources": [
                            {"Region": "us-east-1", "Type": "AwsEc2SecurityGroup"}
                        ],
                    },
                    {
                        "myattribute": "somevalue",
                        "Resources": [
                            {"Region": "us-east-1", "Type": "AwsEc2SecurityGroup"}
                        ],
                    },
                ]
            },
        }
        self.assertEqual(
            separate_security_hub_findings(event),
            [
                {
                    "ddsource": "securityhub",
                    "detail": {
                        "finding": {
                            "myattribute": "somevalue",
                            "resources": {
                                "AwsEc2SecurityGroup": {"Region": "us-east-1"}
                            },
                        }
                    },
                },
                {
                    "ddsource": "securityhub",
                    "detail": {
                        "finding": {
                            "myattribute": "somevalue",
                            "resources": {
                                "AwsEc2SecurityGroup": {"Region": "us-east-1"}
                            },
                        }
                    },
                },
            ],
        )

    def test_security_hub_multiple_findings_multiple_resources(self):
        event = {
            "ddsource": "securityhub",
            "detail": {
                "findings": [
                    {
                        "myattribute": "somevalue",
                        "Resources": [
                            {"Region": "us-east-1", "Type": "AwsEc2SecurityGroup"}
                        ],
                    },
                    {
                        "myattribute": "somevalue",
                        "Resources": [
                            {"Region": "us-east-1", "Type": "AwsEc2SecurityGroup"},
                            {"Region": "us-east-1", "Type": "AwsOtherSecurityGroup"},
                        ],
                    },
                    {
                        "myattribute": "somevalue",
                        "Resources": [
                            {"Region": "us-east-1", "Type": "AwsEc2SecurityGroup"},
                            {"Region": "us-east-1", "Type": "AwsOtherSecurityGroup"},
                            {"Region": "us-east-1", "Type": "AwsAnotherSecurityGroup"},
                        ],
                    },
                ]
            },
        }
        self.assertEqual(
            separate_security_hub_findings(event),
            [
                {
                    "ddsource": "securityhub",
                    "detail": {
                        "finding": {
                            "myattribute": "somevalue",
                            "resources": {
                                "AwsEc2SecurityGroup": {"Region": "us-east-1"}
                            },
                        }
                    },
                },
                {
                    "ddsource": "securityhub",
                    "detail": {
                        "finding": {
                            "myattribute": "somevalue",
                            "resources": {
                                "AwsEc2SecurityGroup": {"Region": "us-east-1"},
                                "AwsOtherSecurityGroup": {"Region": "us-east-1"},
                            },
                        }
                    },
                },
                {
                    "ddsource": "securityhub",
                    "detail": {
                        "finding": {
                            "myattribute": "somevalue",
                            "resources": {
                                "AwsEc2SecurityGroup": {"Region": "us-east-1"},
                                "AwsOtherSecurityGroup": {"Region": "us-east-1"},
                                "AwsAnotherSecurityGroup": {"Region": "us-east-1"},
                            },
                        }
                    },
                },
            ],
        )


class TestAWSLogsHandler(unittest.TestCase):
    @patch("cache.CloudwatchLogGroupTagsCache.release_s3_cache_lock")
    @patch("cache.CloudwatchLogGroupTagsCache.acquire_s3_cache_lock")
    @patch("cache.cloudwatch_logs_client")
    @patch("cache.CloudwatchLogGroupTagsCache.write_cache_to_s3")
    @patch("cache.send_forwarder_internal_metrics")
    @patch("cache.CloudwatchLogGroupTagsCache.get_cache_from_s3")
    def test_awslogs_handler_rds_postgresql(
        self,
        mock_get_s3_cache,
        mock_forward_metrics,
        mock_write_cache,
        mock_boto3,
        mock_acquire_lock,
        mock_release_lock,
    ):
        os.environ["DD_FETCH_LAMBDA_TAGS"] = "True"
        os.environ["DD_FETCH_LOG_GROUP_TAGS"] = "True"
        mock_acquire_lock.return_value = True
        mock_get_s3_cache.return_value = (
            {},
            1000,
        )
        mock_boto3.list_tags_log_group.return_value = {
            "tags": {"test_tag_key": "test_tag_value"}
        }

        event = {
            "awslogs": {
                "data": base64.b64encode(
                    gzip.compress(
                        bytes(
                            json.dumps(
                                {
                                    "owner": "123456789012",
                                    "logGroup": "/aws/rds/instance/datadog/postgresql",
                                    "logStream": "datadog.0",
                                    "logEvents": [
                                        {
                                            "id": "31953106606966983378809025079804211143289615424298221568",
                                            "timestamp": 1609556645000,
                                            "message": "2021-01-02 03:04:05 UTC::@:[5306]:LOG:  database system is ready to accept connections",
                                        }
                                    ],
                                }
                            ),
                            "utf-8",
                        )
                    )
                )
            }
        }
        context = None
        metadata = {"ddsource": "postgresql", "ddtags": "env:dev"}

        self.assertEqual(
            [
                {
                    "aws": {
                        "awslogs": {
                            "logGroup": "/aws/rds/instance/datadog/postgresql",
                            "logStream": "datadog.0",
                            "owner": "123456789012",
                        }
                    },
                    "id": "31953106606966983378809025079804211143289615424298221568",
                    "message": "2021-01-02 03:04:05 UTC::@:[5306]:LOG:  database system is ready "
                    "to accept connections",
                    "timestamp": 1609556645000,
                }
            ],
            list(awslogs_handler(event, context, metadata)),
        )
        self.assertEqual(
            {
                "ddsource": "postgresql",
                "ddtags": "env:dev,test_tag_key:test_tag_value,logname:postgresql",
                "host": "datadog",
                "service": "postgresql",
            },
            metadata,
        )


class TestGetServiceFromTags(unittest.TestCase):
    def test_get_service_from_tags(self):
        metadata = {
            DD_SOURCE: "ecs",
            DD_CUSTOM_TAGS: "env:dev,tag,stack:aws:ecs,service:web,version:v1",
        }
        self.assertEqual(get_service_from_tags(metadata), "web")

    def test_get_service_from_tags_default_to_source(self):
        metadata = {
            DD_SOURCE: "ecs",
            DD_CUSTOM_TAGS: "env:dev,tag,stack:aws:ecs,version:v1",
        }
        self.assertEqual(get_service_from_tags(metadata), "ecs")


if __name__ == "__main__":
    unittest.main()<|MERGE_RESOLUTION|>--- conflicted
+++ resolved
@@ -369,7 +369,6 @@
             "arn:aws:elasticloadbalancing:us-east-1:123456789123:loadbalancer/app/my-alb-name/123456789aabcdef",
         )
 
-<<<<<<< HEAD
     def test_cloudfront_s3_key_prefix(self):
         Context = namedtuple("Context","invoked_function_arn")
         self.assertEqual(
@@ -393,7 +392,7 @@
             ),
             "arn:aws:cloudfront::123456789015:distribution/emlarxs9example",
         )
-=======
+        
     def test_elb_s3_key_multi_prefix_gov(self):
         self.assertEqual(
             parse_service_arn(
@@ -408,7 +407,6 @@
             "/123456789aabcdef",
         )
 
->>>>>>> 1de48136
 
 class TestParseAwsWafLogs(unittest.TestCase):
     def test_waf_string_invalid_json(self):
