--- conflicted
+++ resolved
@@ -15,15 +15,8 @@
 
 env_patch = patch.dict(os.environ, {"DD_API_KEY": "11111111111111111111111111111111"})
 env_patch.start()
-<<<<<<< HEAD
-from parsing import (
-    parse_event_source,
-    separate_security_hub_findings,
-    parse_aws_waf_logs,
-)
-=======
-from parsing import awslogs_handler, parse_event_source, separate_security_hub_findings
->>>>>>> be28f1f8
+
+from parsing import awslogs_handler, parse_event_source, separate_security_hub_findings, parse_aws_waf_logs
 
 env_patch.stop()
 
