// Unless explicitly stated otherwise all files in this repository are licensed
// under the Apache License Version 2.0.
// This product includes software developed at Datadog (https://www.datadoghq.com/).
// Copyright 2021 Datadog, Inc.

var https = require('https');

<<<<<<< HEAD
const VERSION = '0.5.8';
=======
const VERSION = '1.0.1';
>>>>>>> aab4546b

const STRING = 'string'; // example: 'some message'
const STRING_ARRAY = 'string-array'; // example: ['one message', 'two message', ...]
const JSON_OBJECT = 'json-object'; // example: {"key": "value"}
const JSON_ARRAY = 'json-array'; // example: [{"key": "value"}, {"key": "value"}, ...] or [{"records": [{}, {}, ...]}, {"records": [{}, {}, ...]}, ...]
const BUFFER_ARRAY = 'buffer-array'; // example: [<Buffer obj>, <Buffer obj>]
const JSON_STRING = 'json-string'; // example: '{"key": "value"}'
const JSON_STRING_ARRAY = 'json-string-array'; // example: ['{"records": [{}, {}]}'] or ['{"key": "value"}']
const INVALID = 'invalid';
const JSON_TYPE = 'json';
const STRING_TYPE = 'string';

const DD_API_KEY = process.env.DD_API_KEY || '<DATADOG_API_KEY>';
const DD_SITE = process.env.DD_SITE || 'datadoghq.com';
const DD_HTTP_URL = process.env.DD_URL || 'http-intake.logs.' + DD_SITE;
const DD_HTTP_PORT = process.env.DD_PORT || 443;
const DD_REQUEST_TIMEOUT_MS = 10000;
const DD_TAGS = process.env.DD_TAGS || ''; // Replace '' by your comma-separated list of tags
const DD_SERVICE = process.env.DD_SERVICE || 'azure';
const DD_SOURCE = process.env.DD_SOURCE || 'azure';
const DD_SOURCE_CATEGORY = process.env.DD_SOURCE_CATEGORY || 'azure';
const DD_PARSE_DEFENDER_LOGS = process.env.DD_PARSE_DEFENDER_LOGS; // Boolean whether to enable special parsing of Defender for Cloud logs. Set to 'false' to disable 

const MAX_RETRIES = 4; // max number of times to retry a single http request
const RETRY_INTERVAL = 250; // amount of time (milliseconds) to wait before retrying request, doubles after every retry

// constants relating to Defender for Cloud logs
const MSFT_DEFENDER_FOR_CLOUD = 'Microsoft Defender for Cloud';
const AZURE_SECURITY_CENTER = 'Azure Security Center';
const SECURITY_ASSESSMENTS = 'Microsoft.Security/assessments';
const SECURITY_SUB_ASSESSMENTS = 'Microsoft.Security/assessments/subAssessments';
const SECURITY_COMPLIANCE_ASSESSMENTS = 'Microsoft.Security/regulatoryComplianceStandards/regulatoryComplianceControls/regulatoryComplianceAssessments';
const SECURITY_SCORES = 'Microsoft.Security/secureScores';
const SECURITY_SCORE_CONTROLS = 'Microsoft.Security/secureScores/secureScoreControls';
const DEFENDER_FOR_CLOUD_PRODUCTS = [MSFT_DEFENDER_FOR_CLOUD, AZURE_SECURITY_CENTER];
const DEFENDER_FOR_CLOUD_RESOURCE_TYPES = [SECURITY_ASSESSMENTS, SECURITY_SUB_ASSESSMENTS, SECURITY_COMPLIANCE_ASSESSMENTS, SECURITY_SCORES, SECURITY_SCORE_CONTROLS];

/*
To scrub PII from your logs, uncomment the applicable configs below. If you'd like to scrub more than just
emails and IP addresses, add your own config to this map in the format
NAME: {pattern: <regex_pattern>, replacement: <string to replace matching text with>}
*/
const SCRUBBER_RULE_CONFIGS = {
    // REDACT_IP: {
    //     pattern: /[0-9]{1,3}\.[0-9]{1,3}\.[0-9]{1,3}\.[0-9]{1,3}/,
    //     replacement: 'xxx.xxx.xxx.xxx'
    // },
    // REDACT_EMAIL: {
    //     pattern: /[a-zA-Z0-9_.+-]+@[a-zA-Z0-9-]+\.[a-zA-Z0-9-.]+/,
    //     replacement: 'xxxxx@xxxxx.com'
    // }
};

/*
To split array-type fields in your logs into individual logs, you can add sections to the map below. An example of
a potential use case with azure.datafactory is there to show the format:
{
  source_type:
    paths: [list of [list of fields in the log payload to iterate through to find the one to split]],
    keep_original_log: bool, if you'd like to preserve the original log in addition to the split ones or not,
    preserve_fields: bool, whether or not to keep the original log fields in the new split logs
}
You can also set the DD_LOG_SPLITTING_CONFIG env var with a JSON string in this format.
*/
const DD_LOG_SPLITTING_CONFIG = {
    // 'azure.datafactory': {
    //     paths: [['properties', 'Output', 'value']],
    //     keep_original_log: true,
    //     preserve_fields: true
    // }
};

function getLogSplittingConfig() {
    try {
        return JSON.parse(process.env.DD_LOG_SPLITTING_CONFIG);
    } catch {
        return DD_LOG_SPLITTING_CONFIG;
    }
}

function shouldParseDefenderForCloudLogs() {
    // Default to true if the env variable is not set, is null, etc
    if (typeof DD_PARSE_DEFENDER_LOGS !== 'string') {
        return true;
    }
    const parse_defender_logs = DD_PARSE_DEFENDER_LOGS.toLowerCase();
    return !(parse_defender_logs === 'false' || parse_defender_logs === 'f');
}

class ScrubberRule {
    constructor(name, pattern, replacement) {
        this.name = name;
        this.replacement = replacement;
        this.regexp = RegExp(pattern, 'g');
    }
}

class Batcher {
    constructor(context, maxItemSizeBytes, maxBatchSizeBytes, maxItemsCount) {
        this.maxItemSizeBytes = maxItemSizeBytes;
        this.maxBatchSizeBytes = maxBatchSizeBytes;
        this.maxItemsCount = maxItemsCount;
    }

    batch(items) {
        var batches = [];
        var batch = [];
        var sizeBytes = 0;
        var sizeCount = 0;
        for (var i = 0; i < items.length; i++) {
            var item = items[i];
            var itemSizeBytes = this.getSizeInBytes(item);
            if (
                sizeCount > 0 &&
                (sizeCount >= this.maxItemsCount ||
                    sizeBytes + itemSizeBytes > this.maxBatchSizeBytes)
            ) {
                batches.push(batch);
                batch = [];
                sizeBytes = 0;
                sizeCount = 0;
            }
            // all items exceeding maxItemSizeBytes are dropped here
            if (itemSizeBytes <= this.maxItemSizeBytes) {
                batch.push(item);
                sizeBytes += itemSizeBytes;
                sizeCount += 1;
            }
        }

        if (sizeCount > 0) {
            batches.push(batch);
        }
        return batches;
    }

    getSizeInBytes(string) {
        if (typeof string !== 'string') {
            string = JSON.stringify(string);
        }
        return Buffer.byteLength(string, 'utf8');
    }
}

class HTTPClient {
    constructor(context) {
        this.context = context;
        this.httpOptions = {
            hostname: DD_HTTP_URL,
            port: DD_HTTP_PORT,
            path: '/api/v2/logs',
            method: 'POST',
            headers: {
                'Content-Type': 'application/json',
                'DD-API-KEY': DD_API_KEY,
                'DD-EVP-ORIGIN': 'azure'
            },
            timeout: DD_REQUEST_TIMEOUT_MS
        };
        this.scrubber = new Scrubber(this.context, SCRUBBER_RULE_CONFIGS);
        this.batcher = new Batcher(
            this.context,
            256 * 1000,
            4 * 1000 * 1000,
            400
        );
    }

    async sendAll(records) {
        var batches = this.batcher.batch(records);
        var promises = [];
        for (var i = 0; i < batches.length; i++) {
            promises.push(this.send(batches[i]));
        }
        return await Promise.all(
            promises.map(p => p.catch(e => this.context.log.error(e)))
        );
    }

    isStatusCodeValid(statusCode) {
        return statusCode >= 200 && statusCode <= 299;
    }

    shouldStatusCodeRetry(statusCode) {
        // don't retry 4xx responses
        return (
            !this.isStatusCodeValid(statusCode) &&
            (statusCode < 400 || statusCode > 499)
        );
    }

    send(record) {
        var numRetries = MAX_RETRIES;
        var retryInterval = RETRY_INTERVAL;
        return new Promise((resolve, reject) => {
            const sendRequest = (options, record) => {
                const retryRequest = errMsg => {
                    if (numRetries === 0) {
                        return reject(errMsg);
                    }
                    this.context.log.warn(
                        `Unable to send request, with error: ${errMsg}. Retrying ${numRetries} more times`
                    );
                    numRetries--;
                    retryInterval *= 2;
                    setTimeout(() => {
                        sendRequest(options, record);
                    }, retryInterval);
                };
                const req = https
                    .request(options, resp => {
                        if (this.isStatusCodeValid(resp.statusCode)) {
                            resolve(true);
                        } else if (
                            this.shouldStatusCodeRetry(resp.statusCode)
                        ) {
                            retryRequest(
                                `invalid status code ${resp.statusCode}`
                            );
                        } else {
                            reject(`invalid status code ${resp.statusCode}`);
                        }
                    })
                    .on('error', error => {
                        retryRequest(error.message);
                    })
                    .on('timeout', () => {
                        req.destroy();
                        retryRequest(
                            `request timed out after ${DD_REQUEST_TIMEOUT_MS}ms`
                        );
                    });
                req.write(this.scrubber.scrub(JSON.stringify(record)));
                req.end();
            };
            sendRequest(this.httpOptions, record);
        });
    }
}

class Scrubber {
    constructor(context, configs) {
        var rules = [];
        for (const [name, settings] of Object.entries(configs)) {
            try {
                rules.push(
                    new ScrubberRule(
                        name,
                        settings['pattern'],
                        settings['replacement']
                    )
                );
            } catch {
                context.log.error(
                    `Regexp for rule ${name} pattern ${settings['pattern']} is malformed, skipping. Please update the pattern for this rule to be applied.`
                );
            }
        }
        this.rules = rules;
    }

    scrub(record) {
        if (!this.rules) {
            return record;
        }
        this.rules.forEach(rule => {
            record = record.replace(rule.regexp, rule.replacement);
        });
        return record;
    }
}

class EventhubLogHandler {
    constructor(context) {
        this.context = context;
        this.logSplittingConfig = getLogSplittingConfig();
        this.records = [];
    }

    findSplitRecords(record, fields) {
        var tempRecord = record;
        for (const fieldName in fields) {
            // loop through the fields to find the one we want to split
            if (
                tempRecord[fieldName] === undefined ||
                tempRecord[fieldName] === null
            ) {
                // if the field is null or undefined, return
                return null;
            } else {
                // there is some value for the field
                try {
                    // if for some reason we can't index into it, return null
                    tempRecord = tempRecord[fieldName];
                } catch {
                    return null;
                }
            }
        }
        return tempRecord;
    }

    formatLog(messageType, record) {
        if (messageType == JSON_TYPE) {
            var originalRecord = this.addTagsToJsonLog(record);
            // normalize the host field. Azure EventHub sends it as "Host".
            if (originalRecord.Host) {
                originalRecord.host = originalRecord.Host;
                delete originalRecord.Host;
            }
            var source = originalRecord['ddsource'];
            var config = this.logSplittingConfig[source];
            if (config !== undefined) {
                var splitFieldFound = false;

                for (var i = 0; i < config.paths.length; i++) {
                    var fields = config.paths[i];
                    var recordsToSplit = this.findSplitRecords(record, fields);
                    if (
                        recordsToSplit === null ||
                        !(recordsToSplit instanceof Array)
                    ) {
                        // if we were unable find the field or if the field isn't an array, skip it
                        continue;
                    }
                    splitFieldFound = true;

                    for (var j = 0; j < recordsToSplit.length; j++) {
                        var splitRecord = recordsToSplit[j];
                        if (typeof splitRecord === 'string') {
                            try {
                                splitRecord = JSON.parse(splitRecord);
                            } catch (err) { }
                        }
                        var formattedSplitRecord = {};
                        var temp = formattedSplitRecord;
                        // re-create the same nested attributes with only the split log
                        for (var k = 0; k < fields.length; k++) {
                            if (k === fields.length - 1) {
                                // if it is the last field, add the split record
                                temp[fields[k]] = splitRecord;
                            } else {
                                temp[fields[k]] = {};
                                temp = temp[fields[k]];
                            }
                        }
                        formattedSplitRecord = {
                            parsed_arrays: formattedSplitRecord
                        };

                        if (config.preserve_fields) {
                            var newRecord = { ...originalRecord };
                        } else {
                            var newRecord = {
                                ddsource: source,
                                ddsourcecategory:
                                    originalRecord['ddsourcecategory'],
                                service: originalRecord['service'],
                                ddtags: originalRecord['ddtags']
                            };
                            if (originalRecord['time'] !== undefined) {
                                newRecord['time'] = originalRecord['time'];
                            }
                        }
                        Object.assign(newRecord, formattedSplitRecord);
                        this.records.push(newRecord);
                    }
                }
                if (config.keep_original_log || splitFieldFound !== true) {
                    // keep the original log if it is set in the config
                    // if it is false in the config, we should still write the log when we don't split
                    this.records.push(originalRecord);
                }
            } else {
                this.records.push(originalRecord);
            }
        } else {
            record = this.addTagsToStringLog(record);
            this.records.push(record);
        }
    }

    handleLogs(logs) {
        var logsType = this.getLogFormat(logs);
        switch (logsType) {
            case STRING:
                this.formatLog(STRING_TYPE, logs);
                break;
            case JSON_STRING:
                logs = JSON.parse(logs);
                this.formatLog(JSON_TYPE, logs);
                break;
            case JSON_OBJECT:
                this.formatLog(JSON_TYPE, logs);
                break;
            case STRING_ARRAY:
                logs.forEach(log => this.formatLog(STRING_TYPE, log));
                break;
            case JSON_ARRAY:
                this.handleJSONArrayLogs(logs, JSON_ARRAY);
                break;
            case BUFFER_ARRAY:
                this.handleJSONArrayLogs(logs, BUFFER_ARRAY);
                break;
            case JSON_STRING_ARRAY:
                this.handleJSONArrayLogs(logs, JSON_STRING_ARRAY);
                break;
            case INVALID:
                this.context.log.error('Log format is invalid: ', logs);
                break;
            default:
                this.context.log.error('Log format is invalid: ', logs);
                break;
        }
        return this.records;
    }

    handleJSONArrayLogs(logs, logsType) {
        for (var i = 0; i < logs.length; i++) {
            var message = logs[i];
            if (logsType == JSON_STRING_ARRAY) {
                try {
                    message = JSON.parse(message);
                } catch (err) {
                    this.context.log.warn(
                        'log is malformed json, sending as string'
                    );
                    this.formatLog(STRING_TYPE, message);
                    continue;
                }
            }
            // If the message is a buffer object, the data type has been set to binary.
            if (logsType == BUFFER_ARRAY) {
                try {
                    message = JSON.parse(message.toString());
                } catch (err) {
                    this.context.log.warn(
                        'log is malformed json, sending as string'
                    );
                    this.formatLog(STRING_TYPE, message.toString());
                    continue;
                }
            }
            if (message.records != undefined) {
                message.records.forEach(message =>
                    this.formatLog(JSON_TYPE, message)
                );
            } else {
                this.formatLog(JSON_TYPE, message);
            }
        }
    }

    getLogFormat(logs) {
        if (typeof logs === 'string') {
            if (this.isJsonString(logs)) {
                return JSON_STRING;
            }
            return STRING;
        }
        if (!Array.isArray(logs) && typeof logs === 'object' && logs !== null) {
            return JSON_OBJECT;
        }
        if (!Array.isArray(logs)) {
            return INVALID;
        }
        if (Buffer.isBuffer(logs[0])) {
            return BUFFER_ARRAY;
        }
        if (typeof logs[0] === 'object') {
            return JSON_ARRAY;
        }
        if (typeof logs[0] === 'string') {
            if (this.isJsonString(logs[0])) {
                return JSON_STRING_ARRAY;
            } else {
                return STRING_ARRAY;
            }
        }
        return INVALID;
    }

    isJsonString(record) {
        try {
            JSON.parse(record);
            return true;
        } catch (err) {
            return false;
        }
    }

    createDDTags(tags) {
        const forwarderNameTag =  'forwardername:' + this.context.executionContext.functionName;
        const fowarderVersionTag = 'forwarderversion:' + VERSION;
        var ddTags = tags.concat([DD_TAGS, forwarderNameTag, fowarderVersionTag]);
        return ddTags.filter(Boolean).join(',');
    }

    addTagsToJsonLog(record) {
        var [metadata, record] = this.extractMetadataFromLog(record);
        record['ddsource'] = metadata.source || DD_SOURCE;
        record['ddsourcecategory'] = DD_SOURCE_CATEGORY;
        record['service'] = metadata.service || DD_SERVICE;
        record['ddtags'] = this.createDDTags(metadata.tags);
        return record;
    }

    addTagsToStringLog(stringLog) {
        var jsonLog = { message: stringLog };
        return this.addTagsToJsonLog(jsonLog);
    }

    createResourceIdArray(resourceId) {
        // Convert a valid resource ID to an array, handling beginning/ending slashes
        var resourceIdArray = resourceId.toLowerCase().split('/');
        if (resourceIdArray[0] === '') {
            resourceIdArray = resourceIdArray.slice(1);
        }
        if (resourceIdArray[resourceIdArray.length - 1] === '') {
            resourceIdArray.pop();
        }
        return resourceIdArray;
    }

    isSource(resourceIdPart) {
        // Determine if a section of a resource ID counts as a "source," in our case it means it starts with 'microsoft.'
        return resourceIdPart.startsWith('microsoft.');
    }

    formatSourceType(sourceType) {
        return sourceType.replace('microsoft.', 'azure.');
    }

    getResourceId(record) {
        // Most logs have resourceId, but some logs have ResourceId instead
        var id = record.resourceId || record.ResourceId;
        if (typeof id !== 'string') {
            return null;
        }
        return id;
    }

    extractMetadataFromLog(record) {
        if (shouldParseDefenderForCloudLogs() && this.isDefenderForCloudLog(record)) {
            return this.extractMetadataFromDefenderLog(record);
        }
        return [this.extractMetadataFromStandardLog(record), record];
    }

    extractMetadataFromStandardLog(record) {
        var metadata = { tags: [], source: '', service: '' };
        var resourceId = this.getResourceId(record);
        if (resourceId === null || resourceId === '') {
            return metadata;
        }
        resourceId = this.createResourceIdArray(resourceId);

        if (resourceId[0] === 'subscriptions') {
            if (resourceId.length > 1) {
                metadata.tags.push('subscription_id:' + resourceId[1]);
                if (resourceId.length == 2) {
                    metadata.source = 'azure.subscription';
                    return metadata;
                }
            }
            if (resourceId.length > 3) {
                if (
                    resourceId[2] === 'providers' &&
                    this.isSource(resourceId[3])
                ) {
                    // handle provider-only resource IDs
                    metadata.source = this.formatSourceType(resourceId[3]);
                } else {
                    metadata.tags.push('resource_group:' + resourceId[3]);
                    if (resourceId.length == 4) {
                        metadata.source = 'azure.resourcegroup';
                        return metadata;
                    }
                }
            }
            if (resourceId.length > 5 && this.isSource(resourceId[5])) {
                metadata.source = this.formatSourceType(resourceId[5]);
            }
        } else if (resourceId[0] === 'tenants') {
            if (resourceId.length > 3 && resourceId[3]) {
                metadata.tags.push('tenant:' + resourceId[1]);
                metadata.source = this.formatSourceType(resourceId[3]).replace(
                    'aadiam',
                    'activedirectory'
                );
            }
        }
        return metadata;
    }

    getDefenderForCloudLogType(record) {
        return record.type || record.Type;
    }

    isDefenderForCloudLog(record) {
        const productName = record.ProductName;
        const type = this.getDefenderForCloudLogType(record);
        return DEFENDER_FOR_CLOUD_PRODUCTS.includes(productName) || DEFENDER_FOR_CLOUD_RESOURCE_TYPES.includes(type);
    }

    removeWhitespaceFromKeys(obj) {
        // remove whitespace from the keys of an object and capitalizes the letter that follows
        var newObj = {};
        for (const [key, value] of Object.entries(obj)) {
            // regex looks for word boundaries and captures the alpha character that follows
            const new_key = key.replace(/\b\w/g, c=> c.toUpperCase()).replaceAll(' ', '');
            newObj[new_key] = value;
        }
        return newObj;
    }

    extractMetadataFromDefenderLog(record) {
        var metadata = { tags: [], source: 'microsoft-defender-for-cloud', service: '' };
        const productName = record.ProductName;
        const type = this.getDefenderForCloudLogType(record);

        if (DEFENDER_FOR_CLOUD_PRODUCTS.includes(productName)) {
            metadata.service = 'SecurityAlerts';
            const extendedProperties = record.ExtendedProperties || {};
            record.ExtendedProperties = this.removeWhitespaceFromKeys(extendedProperties);
        } else if ([SECURITY_ASSESSMENTS, SECURITY_COMPLIANCE_ASSESSMENTS].includes(type)) {
            metadata.service = 'SecurityRecommendations';
        } else if (type === SECURITY_SUB_ASSESSMENTS) {
            metadata.service = 'SecurityFindings';
        } else if ([SECURITY_SCORES, SECURITY_SCORE_CONTROLS].includes(type)) {
            metadata.service = 'SecureScore';
        } else {
            metadata.service = 'microsoft-defender-for-cloud'
        }
        return [metadata, record];
    }
}

module.exports = async function (context, eventHubMessages) {
    if (!DD_API_KEY || DD_API_KEY === '<DATADOG_API_KEY>') {
        context.log.error(
            'You must configure your API key before starting this function (see ## Parameters section)'
        );
        return;
    }
    try {
        var handler = new EventhubLogHandler(context);
        var parsedLogs = handler.handleLogs(eventHubMessages);
    } catch (err) {
        context.log.error('Error raised when parsing logs: ', err);
        throw err;
    }
    var results = await new HTTPClient(context).sendAll(parsedLogs);

    if (results.every(v => v === true) !== true) {
        context.log.error(
            'Some messages were unable to be sent. See other logs for details.'
        );
    }
};

module.exports.forTests = {
    EventhubLogHandler,
    Scrubber,
    ScrubberRule,
    Batcher,
    constants: {
        STRING,
        STRING_ARRAY,
        JSON_OBJECT,
        JSON_ARRAY,
        BUFFER_ARRAY,
        JSON_STRING,
        JSON_STRING_ARRAY,
        INVALID
    }
};<|MERGE_RESOLUTION|>--- conflicted
+++ resolved
@@ -5,11 +5,7 @@
 
 var https = require('https');
 
-<<<<<<< HEAD
-const VERSION = '0.5.8';
-=======
-const VERSION = '1.0.1';
->>>>>>> aab4546b
+const VERSION = '1.0.2';
 
 const STRING = 'string'; // example: 'some message'
 const STRING_ARRAY = 'string-array'; // example: ['one message', 'two message', ...]
