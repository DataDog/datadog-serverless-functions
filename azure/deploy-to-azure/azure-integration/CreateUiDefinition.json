{
  "$schema": "https://schema.management.azure.com/schemas/0.1.2-preview/CreateUIDefinition.MultiVm.json#",
  "handler": "Microsoft.Azure.CreateUIDef",
  "version": "0.1.2-preview",
  "parameters": {
    "basics": [
      {
        "name": "location",
        "type": "Microsoft.Common.TextBox",
        "label": "Location",
        "defaultValue": "global",
        "toolTip": "Resources location",
        "visible": false
      },
      {
        "name": "infoBox1",
        "type": "Microsoft.Common.InfoBox",
        "visible": true,
        "options": {
          "icon": "Info",
          "text": "The selection of subscription and resource group above defines where this template will be deployed. It has no impact on which subscriptions will be monitored by Datadog. You will define the subscription(s) you would like to monitor with Datadog in the 'Datadog Configuration' tab."
        }
      },
      {
        "name": "armio",
        "type": "Microsoft.Solutions.ArmApiControl",
        "request": {
          "method": "POST",
          "path": "/providers/Microsoft.Management/getEntities?api-version=2020-05-01"
        }
      }
    ],
    "steps": [
      {
        "name": "servicePrincipal",
        "type": "Microsoft.Common.Section",
        "label": "Service Principal",
        "elements": [
          {
            "name": "createAppReg",
            "type": "Microsoft.Common.Section",
            "label": "Create Datadog App Registration",
            "elements": [
              {
                "name": "infoBox1",
                "type": "Microsoft.Common.InfoBox",
                "visible": true,
                "options": {
                  "icon": "Info",
                  "text": "The following steps involve navigating away from this template. Please read them carefully before continuing.\n\n1. Select the option to create a new app registration.\n2. Give it a name and account type (the account type doesn’t matter)\n3. Hit Register. This will take you away from this template screen.\n4. Create a Client Secret. \n5. Copy the Value of the Client Secret.\n6. Hit the X in the corner to return to this template."
                }
              },
              {
                "name": "ServicePrincipal",
                "type": "Microsoft.Common.ServicePrincipalSelector",
                "label": {
                  "servicePrincipalId": "Service Principal Id",
                  "password": "Client secret",
                  "sectionHeader": "Service Principal"
                },
                "toolTip": {
                  "servicePrincipalId": "Service Principal Id"
                },
                "defaultValue": {
                  "principalId": "<default guid>",
                  "name": "(New) default App Id"
                },
                "constraints": {
                  "required": true,
                  "validationMessage": "Must be a valid client secret"
                },
                "options": {
                  "hideCertificate": true
                },
                "visible": true
              }
            ],
            "visible": true
          }
        ]
      },
      {
        "name": "datadogConfig",
        "type": "Microsoft.Common.Section",
        "label": "Datadog Configuration",
        "elements": [
          {
            "name": "datadogIntegration",
            "type": "Microsoft.Common.Section",
            "label": "Datadog Organization",
            "elements": [
              {
                "name": "textBlock1",
                "type": "Microsoft.Common.TextBlock",
                "visible": true,
                "options": {
                  "text": "To fill out the fields below, copy the API and App Keys from your Datadog org. If you launched this template from the Azure tile, you can copy the keys you selected directly from there. Otherwise you can find your API and App Keys in the Access section of the Organization Settings.",
                  "link": {
                    "label": "Learn more",
                    "uri": "https://docs.datadoghq.com/account_management/org_settings/#access"
                  }
                }
              },
              {
                "name": "datadogApplicationKey",
                "type": "Microsoft.Common.PasswordBox",
                "label": {
                  "password": "Datadog Application Key",
                  "confirmPassword": "Re-enter Datadog Application Key"
                },
                "toolTip": "Your Datadog Application key",
                "constraints": {
                  "required": true,
                  "validationMessage": "Must be a valid Application Key"
                },
                "options": {
                  "hideConfirmation": true
                },
                "visible": true
              },
              {
                "name": "datadogApiKey",
                "type": "Microsoft.Common.PasswordBox",
                "label": {
                  "password": "Datadog API Key",
                  "confirmPassword": "Re-enter Datadog Api Key"
                },
                "toolTip": "Your Datadog API key",
                "constraints": {
                  "required": true,
                  "validationMessage": "Must be a valid API Key"
                },
                "options": {
                  "hideConfirmation": true
                },
                "visible": true
              }
            ],
            "visible": true
          },
          {
            "name": "datadogSite",
            "type": "Microsoft.Common.DropDown",
            "label": "Datadog Site",
            "defaultValue": "US1",
            "toolTip": "The datadog site where you usually login. For US3, search for and install the Datadog Resource from the Azure Marketplace instead of using this form",
            "constraints": {
              "allowedValues": [
                {
                  "label": "US1",
                  "value": "datadoghq.com"
                },
                {
                  "label": "US5",
                  "value": "us5.datadoghq.com"
                },
                {
                  "label": "EU1",
                  "value": "datadoghq.eu"
                },
                {
                  "label": "US1-FED",
                  "value": "ddog-gov.com"
                },
                {
                  "label": "Staging",
                  "value": "ddstaging.datadoghq.com"
                }
              ],
              "required": false
            },
            "visible": true
          },
          {
            "name": "integrationConfig",
            "type": "Microsoft.Common.Section",
            "label": "Integration Configuration",
            "elements": [
              {
                "name": "subscriptionsList",
                "type": "Microsoft.Common.DropDown",
                "label": "Subscriptions to monitor",
                "toolTip": "The list of subscriptions to monitor",
                "filterPlaceholder": "Select one or more subscriptions to monitor",
                "filter": true,
                "multiselect": true,
                "selectAll": true,
                "defaultValue": "[map(filter(steps('basics').armio.value,(i) => and(not(equals(i.type,'Microsoft.Management/managementGroups')),not(and(equals(i.properties.permissions,'noaccess'),equals(i.properties.inheritedPermissions,'noaccess'))))),(item) => item.properties.displayName)]",
                "constraints": {
                  "allowedValues": "[map(filter(steps('basics').armio.value, (i)=>and(   not(equals(i.type, 'Microsoft.Management/managementGroups')),   not(and(equals(i.properties.permissions, 'noaccess'),equals(i.properties.inheritedPermissions, 'noaccess')))  )), (item)=> parse(concat('{\"label\":\"', item.properties.displayName, '\",\"value\":\"', item.name, '\"}')))]",
                  "required": false
                },
                "visible": true
<<<<<<< HEAD
            }
        ],
        "steps": [
            {
                "name": "metrics",
                "label": "Metrics",
                "elements": [
                    {
                        "name": "metrics",
                        "type": "Microsoft.Common.Section",
                        "label": "Metrics",
                        "elements": [
                            {
                                "name": "textBlock1",
                                "type": "Microsoft.Common.TextBlock",
                                "visible": true,
                                "options": {
                                    "text": "Metrics will be collected for all resoures, except Virtual Machines, Virtual Machine Scale Sets and App Service Plans which can be filtered by tags."
                                }
                            },
                            {
                                "name": "textBlock2",
                                "type": "Microsoft.Common.TextBlock",
                                "visible": true,
                                "options": {
                                    "text": "Optionally limit metrics collection to Virtual Machines, Virtual Machine Scale Sets and App Service Plans to hosts using tags."
                                }
                            },
                            {
                                "name": "hostFilters",
                                "type": "Microsoft.Common.TextBox",
                                "label": "Host Filters",
                                "defaultValue": "",
                                "toolTip": "This comma-separated list of Azure tags (in the form key:value) defines a filter that we will use when collecting metrics from Azure. Only hosts that match one of the defined labels will be imported into Datadog. The rest will be ignored.  Wildcards, such as ? (for single characters) and * (for multiple characters) can also be used. Hosts matching a given label can also be excluded by adding ! before the label.  Example: datadog:monitored,env:production,!env:staging,instance-type:c1.*",
                                "constraints": {
                                    "required": false
                                },
                                "visible": true
                            },
                            {
                                "name": "automute",
                                "type": "Microsoft.Common.CheckBox",
                                "label": "Automute",
                                "toolTip": "Whether or not to use automute for hosts",
                                "defaultValue": "true"
                            },
                            {
                                "name": "cspm_enabled",
                                "type": "Microsoft.Common.CheckBox",
                                "label": "Cloud Security Posture Management",
                                "toolTip": "When enabled, Datadog performs configuration checks across your Azure environment by continuously scanning every resource. Use Datadog's executive reporting summaries to track conformance to industry benchmark criteria."
                            },
                            {
                                "name": "custom_metrics_enabled",
                                "type": "Microsoft.Common.CheckBox",
                                "label": "Custom Metrics",
                                "toolTip": "Whether or not to use custom metrics"
                            }
                        ],
                        "visible": true
                    }
                ]
            }
        ],
        "outputs": {
            "location": "[location()]",
            "servicePrincipalClientId": "[basics('ServicePrincipal').appId]",
            "servicePrincipalObjectId": "[first(basics('ServicePrincipal').objectId)]",
            "servicePrincipalClientSecret": "[basics('ServicePrincipal').password]",
            "subscriptionsList": "[basics('subscriptionsList')]",
            "datadogApplicationKey": "[basics('datadogApplicationKey')]",
            "datadogApiKey": "[basics('datadogApiKey')]",
            "datadogSite": "[basics('datadogSite')]",
            "hostFilters": "[steps('metrics').metrics.hostFilters]",
            "automute": "[steps('metrics').metrics.automute]",
            "cspm_enabled": "[steps('metrics').metrics.cspm_enabled]",
            "custom_metrics_enabled": "[steps('metrics').metrics.custom_metrics_enabled]"
        }
=======
              },
              {
                "name": "textBlock1",
                "type": "Microsoft.Common.TextBlock",
                "visible": true,
                "options": {
                  "text": "Metrics will be collected for all Azure resources by default. Optionally, you can limit metric collection for Virtual Machines, Virtual Machine Scale Sets and App Service Plans using tags in order to control your Datadog costs.",
                  "link": {
                    "label": "Learn more",
                    "uri": "https://docs.datadoghq.com/account_management/billing/azure/"
                  }
                }
              },
              {
                "name": "hostFilters",
                "type": "Microsoft.Common.TextBox",
                "label": "Host Filters",
                "defaultValue": "",
                "toolTip": "This comma-separated list of Azure tags (in the form key:value) defines a filter that we will use when collecting metrics from Azure. Only hosts that match one of the defined labels will be imported into Datadog. The rest will be ignored.  Wildcards, such as ? (for single characters) and * (for multiple characters) can also be used. Hosts matching a given label can also be excluded by adding ! before the label.  Example: datadog:monitored,env:production,!env:staging,instance-type:c1.*",
                "constraints": {
                  "required": false
                },
                "visible": true
              },
              {
                "name": "automute",
                "type": "Microsoft.Common.CheckBox",
                "label": "Automute",
                "toolTip": "Whether or not to use automute for hosts",
                "defaultValue": "true"
              },
              {
                "name": "cspm_enabled",
                "type": "Microsoft.Common.CheckBox",
                "label": "Cloud Security Posture Management",
                "toolTip": "When enabled, Datadog performs configuration checks across your Azure environment by continuously scanning every resource. Use Datadog's executive reporting summaries to track conformance to industry benchmark criteria."
              },
              {
                "name": "custom_metrics_enabled",
                "type": "Microsoft.Common.CheckBox",
                "label": "Custom Metrics",
                "toolTip": "Whether or not to use custom metrics"
              }
            ],
            "visible": true
          }
        ]
      }
    ],
    "outputs": {
      "location": "[location()]",
      "servicePrincipalClientId": "[steps('servicePrincipal').createAppReg.ServicePrincipal.appId]",
      "servicePrincipalObjectId": "[first(steps('servicePrincipal').createAppReg.ServicePrincipal.objectId)]",
      "servicePrincipalClientSecret": "[steps('servicePrincipal').createAppReg.ServicePrincipal.password]",
      "subscriptionsList": "[steps('datadogConfig').integrationConfig.subscriptionsList]",
      "datadogApplicationKey": "[steps('datadogConfig').datadogIntegration.datadogApplicationKey]",
      "datadogApiKey": "[steps('datadogConfig').datadogIntegration.datadogApiKey]",
      "datadogSite": "[steps('datadogConfig').datadogSite]",
      "hostFilters": "[steps('datadogConfig').integrationConfig.hostFilters]",
      "automute": "[steps('datadogConfig').integrationConfig.automute]",
      "cspm_enabled": "[steps('datadogConfig').integrationConfig.cspm_enabled]",
      "custom_metrics_enabled": "[steps('datadogConfig').integrationConfig.custom_metrics_enabled]"
>>>>>>> f676523f
    }
  }
}<|MERGE_RESOLUTION|>--- conflicted
+++ resolved
@@ -191,86 +191,6 @@
                   "required": false
                 },
                 "visible": true
-<<<<<<< HEAD
-            }
-        ],
-        "steps": [
-            {
-                "name": "metrics",
-                "label": "Metrics",
-                "elements": [
-                    {
-                        "name": "metrics",
-                        "type": "Microsoft.Common.Section",
-                        "label": "Metrics",
-                        "elements": [
-                            {
-                                "name": "textBlock1",
-                                "type": "Microsoft.Common.TextBlock",
-                                "visible": true,
-                                "options": {
-                                    "text": "Metrics will be collected for all resoures, except Virtual Machines, Virtual Machine Scale Sets and App Service Plans which can be filtered by tags."
-                                }
-                            },
-                            {
-                                "name": "textBlock2",
-                                "type": "Microsoft.Common.TextBlock",
-                                "visible": true,
-                                "options": {
-                                    "text": "Optionally limit metrics collection to Virtual Machines, Virtual Machine Scale Sets and App Service Plans to hosts using tags."
-                                }
-                            },
-                            {
-                                "name": "hostFilters",
-                                "type": "Microsoft.Common.TextBox",
-                                "label": "Host Filters",
-                                "defaultValue": "",
-                                "toolTip": "This comma-separated list of Azure tags (in the form key:value) defines a filter that we will use when collecting metrics from Azure. Only hosts that match one of the defined labels will be imported into Datadog. The rest will be ignored.  Wildcards, such as ? (for single characters) and * (for multiple characters) can also be used. Hosts matching a given label can also be excluded by adding ! before the label.  Example: datadog:monitored,env:production,!env:staging,instance-type:c1.*",
-                                "constraints": {
-                                    "required": false
-                                },
-                                "visible": true
-                            },
-                            {
-                                "name": "automute",
-                                "type": "Microsoft.Common.CheckBox",
-                                "label": "Automute",
-                                "toolTip": "Whether or not to use automute for hosts",
-                                "defaultValue": "true"
-                            },
-                            {
-                                "name": "cspm_enabled",
-                                "type": "Microsoft.Common.CheckBox",
-                                "label": "Cloud Security Posture Management",
-                                "toolTip": "When enabled, Datadog performs configuration checks across your Azure environment by continuously scanning every resource. Use Datadog's executive reporting summaries to track conformance to industry benchmark criteria."
-                            },
-                            {
-                                "name": "custom_metrics_enabled",
-                                "type": "Microsoft.Common.CheckBox",
-                                "label": "Custom Metrics",
-                                "toolTip": "Whether or not to use custom metrics"
-                            }
-                        ],
-                        "visible": true
-                    }
-                ]
-            }
-        ],
-        "outputs": {
-            "location": "[location()]",
-            "servicePrincipalClientId": "[basics('ServicePrincipal').appId]",
-            "servicePrincipalObjectId": "[first(basics('ServicePrincipal').objectId)]",
-            "servicePrincipalClientSecret": "[basics('ServicePrincipal').password]",
-            "subscriptionsList": "[basics('subscriptionsList')]",
-            "datadogApplicationKey": "[basics('datadogApplicationKey')]",
-            "datadogApiKey": "[basics('datadogApiKey')]",
-            "datadogSite": "[basics('datadogSite')]",
-            "hostFilters": "[steps('metrics').metrics.hostFilters]",
-            "automute": "[steps('metrics').metrics.automute]",
-            "cspm_enabled": "[steps('metrics').metrics.cspm_enabled]",
-            "custom_metrics_enabled": "[steps('metrics').metrics.custom_metrics_enabled]"
-        }
-=======
               },
               {
                 "name": "textBlock1",
@@ -333,7 +253,6 @@
       "automute": "[steps('datadogConfig').integrationConfig.automute]",
       "cspm_enabled": "[steps('datadogConfig').integrationConfig.cspm_enabled]",
       "custom_metrics_enabled": "[steps('datadogConfig').integrationConfig.custom_metrics_enabled]"
->>>>>>> f676523f
     }
   }
 }