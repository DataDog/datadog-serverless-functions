name: Lint

on: [pull_request]

jobs:
  build:
    runs-on: ubuntu-latest
    steps:
      - uses: actions/checkout@v2

      - name: Set up Python ${{ matrix.python-version }}
        uses: actions/setup-python@v1
        with:
          python-version: 3.7

      - name: Install pip
        run: |
          python -m pip install --upgrade pip

      - name: Lint with flake8
        run: |
          pip install flake8
<<<<<<< HEAD
          flake8 ./aws/logs_monitoring/ --exclude="*_pb2.py" --count --select=E9,F --show-source --statistics
=======
          flake8 ./aws/logs_monitoring/ --count --select=E9,F --show-source --statistics --exclude=*_pb2.py
>>>>>>> 04cc750e

      - name: Check formatting with Black
        run: |
          pip install black
          black --check --diff --exclude pb2.py ./aws/logs_monitoring

      - name: Setup Cloud Formation Linter with Latest Version
        uses: scottbrenner/cfn-lint-action@v2

      - name: Print the Cloud Formation Linter Version & run Linter.
        run: |
          cfn-lint --version
          cfn-lint -t aws/logs_monitoring/template.yaml<|MERGE_RESOLUTION|>--- conflicted
+++ resolved
@@ -20,11 +20,7 @@
       - name: Lint with flake8
         run: |
           pip install flake8
-<<<<<<< HEAD
-          flake8 ./aws/logs_monitoring/ --exclude="*_pb2.py" --count --select=E9,F --show-source --statistics
-=======
           flake8 ./aws/logs_monitoring/ --count --select=E9,F --show-source --statistics --exclude=*_pb2.py
->>>>>>> 04cc750e
 
       - name: Check formatting with Black
         run: |
